import { useState } from "react";
import { useForm } from "react-hook-form";
import { zodResolver } from "@hookform/resolvers/zod";
import { useMutation, useQuery, useQueryClient } from "@tanstack/react-query";
import { Button } from "@/components/ui/button";
import { Input } from "@/components/ui/input";
import { Textarea } from "@/components/ui/textarea";
import { Checkbox } from "@/components/ui/checkbox";
import { Select, SelectContent, SelectItem, SelectTrigger, SelectValue } from "@/components/ui/select";
import { Form, FormControl, FormField, FormItem, FormLabel, FormMessage } from "@/components/ui/form";
import { Card, CardContent } from "@/components/ui/card";
import { useToast } from "@/hooks/use-toast";
import { apiRequest } from "@/lib/queryClient";
<<<<<<< HEAD
import { insertMeasurementSchema, insertPlayerSchema, Gender, type InsertMeasurement, type InsertPlayer } from "@shared/schema";
=======
import { insertMeasurementSchema, insertAthleteSchema, type InsertMeasurement, type InsertAthlete } from "@shared/schema";
>>>>>>> 24b687d1
import { Search, Save } from "lucide-react";

export default function MeasurementForm() {
  const [showQuickAdd, setShowQuickAdd] = useState(false);
  const [searchTerm, setSearchTerm] = useState("");
  const [selectedAthlete, setSelectedAthlete] = useState<any>(null);
  const { toast } = useToast();
  const queryClient = useQueryClient();

  const { data: athletes } = useQuery({
    queryKey: ["/api/athletes"],
  });

  const { data: teams } = useQuery({
    queryKey: ["/api/teams"],
  });

  const form = useForm<InsertMeasurement>({
    resolver: zodResolver(insertMeasurementSchema),
    defaultValues: {
      userId: "",
      date: new Date().toISOString().split('T')[0],
      metric: "FLY10_TIME",
      value: 0,
      flyInDistance: undefined,
      notes: "",
    },
  });

  const quickAddForm = useForm<InsertAthlete>({
    resolver: zodResolver(insertAthleteSchema),
    defaultValues: {
      firstName: "",
      lastName: "",
      birthDate: "",
      teamIds: [],
      school: "",
      gender: "",
    },
  });

  const createMeasurementMutation = useMutation({
    mutationFn: async (data: InsertMeasurement) => {
      // Backend will set submittedBy automatically based on session
      const response = await apiRequest("POST", "/api/measurements", data);
      return response.json();
    },
    onSuccess: () => {
      queryClient.invalidateQueries({ queryKey: ["/api/measurements"] });
      queryClient.invalidateQueries({ queryKey: ["/api/analytics/dashboard"] });
      toast({
        title: "Success",
        description: "Measurement added successfully",
      });
      form.reset({
        userId: "",
        date: new Date().toISOString().split('T')[0],
        metric: "FLY10_TIME",
        value: 0,
        flyInDistance: undefined,
        notes: "",
      });
      setSelectedAthlete(null);
      setSearchTerm("");
    },
    onError: (error) => {
      console.error("Measurement creation error:", error);
      toast({
        title: "Error",
        description: `Failed to add measurement: ${error.message}`,
        variant: "destructive",
      });
    },
  });

  const createAthleteMutation = useMutation({
    mutationFn: async (data: InsertAthlete) => {
      const response = await apiRequest("POST", "/api/athletes", data);
      return response.json();
    },
    onSuccess: (newAthlete) => {
      queryClient.invalidateQueries({ queryKey: ["/api/athletes"] });
      setSelectedAthlete(newAthlete);
      form.setValue("userId", newAthlete.id);
      setShowQuickAdd(false);
      quickAddForm.reset();
      toast({
        title: "Success",
        description: "Athlete created successfully",
      });
    },
    onError: () => {
      toast({
        title: "Error",
        description: "Failed to create athlete",
        variant: "destructive",
      });
    },
  });

  const filteredAthletes = Array.isArray(athletes) ? athletes.filter((athlete: any) =>
    athlete.fullName.toLowerCase().includes(searchTerm.toLowerCase()) ||
    athlete.teams?.some((team: any) => team.name.toLowerCase().includes(searchTerm.toLowerCase()))
  ) : [];

  const metric = form.watch("metric");
  const units = metric === "VERTICAL_JUMP" ? "in" : metric === "RSI" ? "" : "s";

  const onSubmit = (data: InsertMeasurement) => {
    if (!selectedAthlete) {
      toast({
        title: "Error",
        description: "Please select an athlete",
        variant: "destructive",
      });
      return;
    }

    // Ensure userId is set to the selected athlete
    const measurementData = {
      ...data,
      userId: selectedAthlete.id,
    };

    console.log("Submitting measurement data:", measurementData);
    createMeasurementMutation.mutate(measurementData);
  };

  const onQuickAddSubmit = (data: InsertAthlete) => {
    createAthleteMutation.mutate(data);
  };

  const clearForm = () => {
    form.reset({
      userId: "",
      date: new Date().toISOString().split('T')[0],
      metric: "FLY10_TIME",
      value: 0,
      flyInDistance: undefined,
      notes: "",
    });
    setSelectedAthlete(null);
    setSearchTerm("");
  };

  return (
    <Form {...form}>
      <form onSubmit={form.handleSubmit(onSubmit)} className="space-y-6">
        <div className="grid grid-cols-1 md:grid-cols-2 gap-6">
          {/* Athlete Selection */}
          <div>
            <label className="block text-sm font-medium text-gray-700 mb-2">
              Athlete <span className="text-red-500">*</span>
            </label>
            <div className="relative">
              <Input
                placeholder="Search and select athlete..."
                value={selectedAthlete ? selectedAthlete.fullName : searchTerm}
                onChange={(e) => {
                  setSearchTerm(e.target.value);
                  if (selectedAthlete && e.target.value !== selectedAthlete.fullName) {
                    setSelectedAthlete(null);
                    form.setValue("userId", "");
                  }
                }}
                className="pl-10"
                data-testid="input-search-athlete"
              />
              <Search className="absolute left-3 top-1/2 transform -translate-y-1/2 text-gray-400 h-4 w-4" />
              
              {searchTerm && !selectedAthlete && filteredAthletes.length > 0 && (
                <div className="absolute z-10 w-full mt-1 bg-white border border-gray-300 rounded-lg shadow-lg max-h-60 overflow-y-auto">
                  {filteredAthletes.slice(0, 10).map((athlete) => (
                    <button
                      key={athlete.id}
                      type="button"
                      className="w-full px-4 py-2 text-left hover:bg-gray-50 flex items-center justify-between"
                      onClick={() => {
                        setSelectedAthlete(athlete);
                        setSearchTerm("");
                        form.setValue("userId", athlete.id);
                      }}
                      data-testid={`option-athlete-${athlete.id}`}
                    >
                      <div>
                        <p className="font-medium">{athlete.fullName}</p>
                        <p className="text-sm text-gray-500">{(athlete as any).teams?.map((t: any) => t.name).join(', ')} • {(athlete as any).birthYear}</p>
                      </div>
                    </button>
                  ))}
                </div>
              )}
            </div>
            <p className="text-xs text-gray-500 mt-1">Start typing to search by name or team</p>
          </div>

          {/* Date */}
          <FormField
            control={form.control}
            name="date"
            render={({ field }) => (
              <FormItem>
                <FormLabel>
                  Test Date <span className="text-red-500">*</span>
                </FormLabel>
                <FormControl>
                  <Input 
                    {...field}
                    type="date"
                    disabled={createMeasurementMutation.isPending}
                    data-testid="input-measurement-date"
                  />
                </FormControl>
                <FormMessage />
              </FormItem>
            )}
          />

          {/* Metric Type */}
          <FormField
            control={form.control}
            name="metric"
            render={({ field }) => (
              <FormItem>
                <FormLabel>
                  Metric <span className="text-red-500">*</span>
                </FormLabel>
                <Select 
                  value={field.value} 
                  onValueChange={field.onChange}
                  disabled={createMeasurementMutation.isPending}
                >
                  <FormControl>
                    <SelectTrigger data-testid="select-measurement-metric">
                      <SelectValue placeholder="Select metric..." />
                    </SelectTrigger>
                  </FormControl>
                  <SelectContent>
                    <SelectItem value="FLY10_TIME">10-Yard Fly Time</SelectItem>
                    <SelectItem value="VERTICAL_JUMP">Vertical Jump</SelectItem>
                    <SelectItem value="AGILITY_505">5-0-5 Agility Test</SelectItem>
                    <SelectItem value="AGILITY_5105">5-10-5 Agility Test</SelectItem>
                    <SelectItem value="T_TEST">T-Test</SelectItem>
                    <SelectItem value="DASH_40YD">40-Yard Dash</SelectItem>
                    <SelectItem value="RSI">Reactive Strength Index</SelectItem>
                  </SelectContent>
                </Select>
                <FormMessage />
              </FormItem>
            )}
          />

          {/* Value */}
          <FormField
            control={form.control}
            name="value"
            render={({ field }) => (
              <FormItem>
                <FormLabel>
                  Value <span className="text-red-500">*</span>
                </FormLabel>
                <div className="flex">
                  <FormControl>
                    <Input 
                      {...field}
                      type="number"
                      step="0.01"
                      placeholder="Enter value"
                      disabled={createMeasurementMutation.isPending}
                      className={units ? "rounded-r-none" : ""}
                      data-testid="input-measurement-value"
                      onChange={(e) => field.onChange(parseFloat(e.target.value) || 0)}
                      value={field.value || ''}
                    />
                  </FormControl>
                  {units && (
                    <div className="px-4 py-2 bg-gray-100 border border-l-0 border-gray-300 rounded-r-lg text-gray-600 text-sm">
                      {units}
                    </div>
                  )}
                </div>
                <p className="text-xs text-gray-500">Units auto-selected based on metric</p>
                <FormMessage />
              </FormItem>
            )}
          />

          {/* Fly-In Distance (only for FLY10_TIME) */}
          {metric === "FLY10_TIME" && (
            <FormField
              control={form.control}
              name="flyInDistance"
              render={({ field }) => (
                <FormItem>
                  <FormLabel>Fly-In Distance (Optional)</FormLabel>
                  <div className="flex">
                    <FormControl>
                      <Input 
                        {...field}
                        type="number"
                        step="0.1"
                        placeholder="Enter distance"
                        disabled={createMeasurementMutation.isPending}
                        className="rounded-r-none"
                        data-testid="input-fly-in-distance"
                        onChange={(e) => field.onChange(e.target.value ? parseFloat(e.target.value) : undefined)}
                        value={field.value || ''}
                      />
                    </FormControl>
                    <div className="px-4 py-2 bg-gray-100 border border-l-0 border-gray-300 rounded-r-lg text-gray-600 text-sm">
                      yd
                    </div>
                  </div>
                  <p className="text-xs text-gray-500">Distance from start of acceleration to timing gate</p>
                  <FormMessage />
                </FormItem>
              )}
            />
          )}
        </div>

        {/* Notes */}
        <FormField
          control={form.control}
          name="notes"
          render={({ field }) => (
            <FormItem>
              <FormLabel>Notes</FormLabel>
              <FormControl>
                <Textarea 
                  {...field}
                  value={field.value || ""}
                  placeholder="Optional notes about this measurement..."
                  disabled={createMeasurementMutation.isPending}
                  rows={3}
                  data-testid="textarea-measurement-notes"
                />
              </FormControl>
              <FormMessage />
            </FormItem>
          )}
        />

        {/* Quick Add Athlete */}
        <div className="border-t border-gray-200 pt-6">
          <div className="flex items-center space-x-2 mb-4">
            <Checkbox 
              id="quick-add-athlete" 
              checked={showQuickAdd}
              onCheckedChange={(checked) => setShowQuickAdd(checked === true)}
              data-testid="checkbox-quick-add-athlete"
            />
            <label htmlFor="quick-add-athlete" className="text-sm font-medium text-gray-700">
              Add new athlete
            </label>
          </div>

          {showQuickAdd && (
            <Card className="bg-gray-50">
              <CardContent className="p-4">
                <Form {...quickAddForm}>
                  <form onSubmit={quickAddForm.handleSubmit(onQuickAddSubmit)} className="grid grid-cols-1 md:grid-cols-5 gap-4">
                    <FormField
                      control={quickAddForm.control}
                      name="firstName"
                      render={({ field }) => (
                        <FormItem>
                          <FormLabel>First Name</FormLabel>
                          <FormControl>
                            <Input 
                              {...field}
                              disabled={createAthleteMutation.isPending}
                              data-testid="input-quick-add-firstname"
                            />
                          </FormControl>
                          <FormMessage />
                        </FormItem>
                      )}
                    />
                    
                    <FormField
                      control={quickAddForm.control}
                      name="lastName"
                      render={({ field }) => (
                        <FormItem>
                          <FormLabel>Last Name</FormLabel>
                          <FormControl>
                            <Input 
                              {...field}
                              disabled={createAthleteMutation.isPending}
                              data-testid="input-quick-add-lastname"
                            />
                          </FormControl>
                          <FormMessage />
                        </FormItem>
                      )}
                    />
                    
                    <FormField
                      control={quickAddForm.control}
                      name="birthDate"
                      render={({ field }) => (
                        <FormItem>
                          <FormLabel>Birth Date</FormLabel>
                          <FormControl>
                            <Input 
                              {...field}
                              type="date"
                              disabled={createAthleteMutation.isPending}
                              data-testid="input-quick-add-birthday"
                              max={new Date().toISOString().split('T')[0]} // Prevent future dates
                            />
                          </FormControl>
                          <FormMessage />
                        </FormItem>
                      )}
                    />
                    
                    <FormField
                      control={quickAddForm.control}
                      name="teamIds"
                      render={({ field }) => (
                        <FormItem>
                          <FormLabel>Team</FormLabel>
                          <Select 
                            value={Array.isArray(field.value) ? field.value[0] || "" : field.value || ""} 
                            onValueChange={(value) => field.onChange([value])}
                            disabled={createAthleteMutation.isPending}
                          >
                            <FormControl>
                              <SelectTrigger data-testid="select-quick-add-team">
                                <SelectValue placeholder="Select team..." />
                              </SelectTrigger>
                            </FormControl>
                            <SelectContent>
                              {Array.isArray(teams) ? teams.map((team: any) => (
                                <SelectItem key={team.id} value={team.id}>
                                  {team.name}
                                </SelectItem>
                              )) : null}
                            </SelectContent>
                          </Select>
                          <FormMessage />
                        </FormItem>
                      )}
                    />
                    
                    <FormField
                      control={quickAddForm.control}
                      name="gender"
                      render={({ field }) => (
                        <FormItem>
                          <FormLabel>Gender</FormLabel>
                          <Select 
                            value={field.value || ""} 
                            onValueChange={field.onChange}
                            disabled={createPlayerMutation.isPending}
                          >
                            <FormControl>
                              <SelectTrigger data-testid="select-quick-add-gender" aria-label="Select athlete gender">
                                <SelectValue placeholder="Select gender..." />
                              </SelectTrigger>
                            </FormControl>
                            <SelectContent>
                              <SelectItem value={Gender.MALE}>{Gender.MALE}</SelectItem>
                              <SelectItem value={Gender.FEMALE}>{Gender.FEMALE}</SelectItem>
                              <SelectItem value={Gender.NOT_SPECIFIED}>{Gender.NOT_SPECIFIED}</SelectItem>
                            </SelectContent>
                          </Select>
                          <FormMessage />
                        </FormItem>
                      )}
                    />
                    
                    <div className="md:col-span-5 flex justify-end">
                      <Button 
                        type="submit"
                        disabled={createAthleteMutation.isPending}
                        data-testid="button-quick-add-athlete"
                      >
                        {createAthleteMutation.isPending ? "Adding..." : "Add Athlete"}
                      </Button>
                    </div>
                  </form>
                </Form>
              </CardContent>
            </Card>
          )}
        </div>

        {/* Submit Button */}
        <div className="flex justify-end space-x-3">
          <Button 
            type="button" 
            variant="outline"
            onClick={clearForm}
            disabled={createMeasurementMutation.isPending}
            data-testid="button-clear-form"
          >
            Clear Form
          </Button>
          <Button 
            type="submit" 
            disabled={createMeasurementMutation.isPending || !selectedAthlete}
            data-testid="button-save-measurement"
          >
            <Save className="h-4 w-4 mr-2" />
            {createMeasurementMutation.isPending ? "Saving..." : "Save Measurement"}
          </Button>
        </div>
      </form>
    </Form>
  );
}<|MERGE_RESOLUTION|>--- conflicted
+++ resolved
@@ -11,11 +11,7 @@
 import { Card, CardContent } from "@/components/ui/card";
 import { useToast } from "@/hooks/use-toast";
 import { apiRequest } from "@/lib/queryClient";
-<<<<<<< HEAD
-import { insertMeasurementSchema, insertPlayerSchema, Gender, type InsertMeasurement, type InsertPlayer } from "@shared/schema";
-=======
-import { insertMeasurementSchema, insertAthleteSchema, type InsertMeasurement, type InsertAthlete } from "@shared/schema";
->>>>>>> 24b687d1
+import { insertMeasurementSchema, insertAthleteSchema, Gender, type InsertMeasurement, type InsertAthlete } from "@shared/schema";
 import { Search, Save } from "lucide-react";
 
 export default function MeasurementForm() {
@@ -472,7 +468,7 @@
                           <Select 
                             value={field.value || ""} 
                             onValueChange={field.onChange}
-                            disabled={createPlayerMutation.isPending}
+                            disabled={createAthleteMutation.isPending}
                           >
                             <FormControl>
                               <SelectTrigger data-testid="select-quick-add-gender" aria-label="Select athlete gender">
