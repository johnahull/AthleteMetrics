/**
 * Organization management service
 */

import { BaseService } from "./base-service";
import { insertOrganizationSchema } from "@shared/schema";
import type { Organization, InsertOrganization, User, UserOrganization } from "@shared/schema";
import crypto from "crypto";

export interface OrganizationFilters {
  search?: string;
  isActive?: string;
}

interface UserOrganizationWithOrg extends UserOrganization {
  organization: Organization;
}

/**
 * Constant-time string comparison to prevent timing attacks
 * Pads strings to equal length before comparison
 */
function constantTimeCompare(a: string, b: string): boolean {
  const bufA = Buffer.from(a.trim().toLowerCase());
  const bufB = Buffer.from(b.trim().toLowerCase());
  const maxLen = Math.max(bufA.length, bufB.length);
  const paddedA = Buffer.concat([bufA, Buffer.alloc(maxLen - bufA.length)]);
  const paddedB = Buffer.concat([bufB, Buffer.alloc(maxLen - bufB.length)]);

  try {
    return crypto.timingSafeEqual(paddedA, paddedB);
  } catch {
    return false;
  }
}

export class OrganizationService extends BaseService {
  /**
   * Create a new organization (site admin only)
   */
  async createOrganization(
    orgData: InsertOrganization,
    requestingUserId: string
  ): Promise<Organization> {
    try {
      // Verify permissions
      if (!(await this.isSiteAdmin(requestingUserId))) {
        throw new Error("Unauthorized: Only site administrators can create organizations");
      }

      // Validate input
      const validatedData = insertOrganizationSchema.parse(orgData);
      
      return await this.storage.createOrganization(validatedData);
    } catch (error) {
      console.error("OrganizationService.createOrganization:", error);
      throw error;
    }
  }

  /**
   * Get all organizations (site admin only)
   * Includes inactive organizations for site admins to manage deactivation/reactivation
   */
  async getAllOrganizations(requestingUserId: string): Promise<Organization[]> {
    try {
      // Verify permissions
      if (!(await this.isSiteAdmin(requestingUserId))) {
        throw new Error("Unauthorized: Only site administrators can view all organizations");
      }

      // Site admins need to see inactive orgs for reactivation functionality
      return await this.storage.getOrganizations({ includeInactive: true });
    } catch (error) {
      console.error("OrganizationService.getAllOrganizations:", error);
      return [];
    }
  }

  /**
   * Get organization by ID with access validation
   */
  async getOrganizationById(
    organizationId: string,
    requestingUserId: string
  ): Promise<Organization | null> {
    try {
      const organization = await this.storage.getOrganization(organizationId);
      if (!organization) return null;

      // Site admins can access any organization
      const requestingUser = await this.storage.getUser(requestingUserId);
      if (requestingUser?.isSiteAdmin === true) {
        return organization;
      }

      // Check if user has access to this organization
      const hasAccess = await this.validateOrganizationAccess(requestingUserId, organizationId);
      return hasAccess ? organization : null;
    } catch (error) {
      console.error("OrganizationService.getOrganizationById:", error);
      return null;
    }
  }

  /**
   * Get user's accessible organizations
   * Site admins get all organizations, regular users get only their assigned organizations
   * @param userId - User ID to get organizations for
   * @param cachedIsSiteAdmin - Optional cached site admin status to avoid DB query
   */
  async getAccessibleOrganizations(userId: string, cachedIsSiteAdmin?: boolean): Promise<Organization[]> {
    try {
      // Use cached value if provided, otherwise query database
      // This prevents N+1 queries when called multiple times with session data
      const userIsSiteAdmin = cachedIsSiteAdmin ?? await this.isSiteAdmin(userId);

      // Site admins can access all organizations
      if (userIsSiteAdmin) {
        return await this.storage.getOrganizations();
      }

      // Regular users get only their assigned organizations
      // Extract the organization object from the nested structure
      const userOrgs = await this.storage.getUserOrganizations(userId);
      return userOrgs.map((userOrg: UserOrganizationWithOrg) => userOrg.organization);
    } catch (error) {
      console.error("OrganizationService.getAccessibleOrganizations:", error);
      return [];
    }
  }

  /**
   * Get organization profile with users
   */
  async getOrganizationProfile(
    organizationId: string, 
    requestingUserId: string
  ): Promise<any> {
    try {
      // Validate access
      const hasAccess = await this.validateOrganizationAccess(requestingUserId, organizationId);
      if (!hasAccess) {
        throw new Error("Unauthorized: Access denied to this organization");
      }

      const organization = await this.storage.getOrganization(organizationId);
      if (!organization) {
        throw new Error("Organization not found");
      }

      // Get organization users and invitations
      const users = await this.storage.getOrganizationUsers(organizationId);
      const invitations = await this.storage.getOrganizationInvitations(organizationId);

      // Categorize users into coaches (org_admin/coach) and athletes
      const coaches = users.filter(u => u.role === 'org_admin' || u.role === 'coach');
      const athletes = users.filter(u => u.role === 'athlete');

      return {
        organization,
        coaches,
        athletes,
        invitations
      };
    } catch (error) {
      console.error("OrganizationService.getOrganizationProfile:", error);
      throw error;
    }
  }

  /**
   * Remove user from organization
   */
  async removeUserFromOrganization(
    organizationId: string,
    userId: string,
    requestingUserId: string
  ): Promise<void> {
    try {
      // Check if requesting user is site admin
      const requestingUser = await this.storage.getUser(requestingUserId);
      const isSiteAdmin = requestingUser?.isSiteAdmin === true;

      // Validate access
      const hasAccess = await this.validateOrganizationAccess(requestingUserId, organizationId, isSiteAdmin);
      if (!hasAccess) {
        throw new Error("Unauthorized: Access denied to this organization");
      }

      // Get target user's roles (reused below to avoid duplicate queries)
      const targetUserRoles = await this.storage.getUserRoles(userId, organizationId);
      const targetUserRole = targetUserRoles[0];

      // Check hierarchical permissions (unless site admin)
      if (!isSiteAdmin) {
        const requestingUserRoles = await this.storage.getUserRoles(requestingUserId, organizationId);
        const requestingUserRole = requestingUserRoles[0]; // Single role per user per organization
        const isOrgAdmin = requestingUserRole === "org_admin";
        const isCoach = requestingUserRole === "coach";

        // Must be at least a coach to delete users
        if (!isOrgAdmin && !isCoach) {
          throw new Error("Access denied. Only coaches and organization admins can delete users.");
        }

        // Coaches can only delete athletes
        if (isCoach && targetUserRole !== "athlete") {
          throw new Error("Access denied. Coaches can only delete athletes.");
        }

        // Org admins can delete athletes and coaches, but not other org admins
        if (isOrgAdmin && targetUserRole === "org_admin" && userId !== requestingUserId) {
          // This will be checked in the "last admin" logic below
        }
      }

      // Prevent removing self if it's the last admin
      if (userId === requestingUserId && targetUserRole === 'org_admin') {
        const orgUsers = await this.storage.getOrganizationUsers(organizationId);
        const adminCount = orgUsers.filter(u => u.role === 'org_admin').length;
        if (adminCount <= 1) {
          throw new Error("Cannot remove the last organization administrator");
        }
      }

      // If trying to delete an org admin, ensure it's not the last one
      if (targetUserRole === "org_admin") {
        const orgUsers = await this.storage.getOrganizationUsers(organizationId);
        const adminCount = orgUsers.filter(u => u.role === 'org_admin').length;
        if (adminCount <= 1) {
          throw new Error("Cannot remove the last organization administrator");
        }
      }

      await this.storage.removeUserFromOrganization(userId, organizationId);
    } catch (error) {
      console.error("OrganizationService.removeUserFromOrganization:", error);
      throw error;
    }
  }

  /**
   * Add user to organization
   */
  async addUserToOrganization(
    organizationId: string,
    userData: any,
    requestingUserId: string
  ): Promise<User> {
    try {
      // Validate access
      const hasAccess = await this.validateOrganizationAccess(requestingUserId, organizationId);
      if (!hasAccess) {
        throw new Error("Unauthorized: Access denied to this organization");
      }

      // Check if username already exists
      // Note: Using generic error to prevent username enumeration attacks
      if (userData.username) {
        const existingUser = await this.storage.getUserByUsername(userData.username);
        if (existingUser) {
          throw new Error("Unable to create user. Please check your input and try again.");
        }
      }

      // Create user and add to organization
      // Each user can only have one role per organization
      const role = userData.role || 'athlete';
      const user = await this.storage.createUser(userData);
      await this.storage.addUserToOrganization(user.id, organizationId, role);

      return user;
    } catch (error) {
      console.error("OrganizationService.addUserToOrganization:", error);
      throw error;
    }
  }

  /**
   * Get organization profiles in batch (optimized to avoid N+1 queries)
   */
  async getOrganizationProfilesBatch(
    organizationIds: string[],
    requestingUserId: string
  ): Promise<Map<string, any>> {
    try {
      const profilesMap = new Map<string, any>();
      const BATCH_SIZE = 50; // Process 50 organizations at a time to prevent memory issues

      // Process organizations in batches to prevent memory issues with large numbers
      for (let i = 0; i < organizationIds.length; i += BATCH_SIZE) {
        const batch = organizationIds.slice(i, i + BATCH_SIZE);

        // Fetch all organizations in this batch in parallel
        const orgsPromise = Promise.all(
          batch.map(id => this.storage.getOrganization(id))
        );

        // Fetch all users for all organizations in this batch in parallel
        const usersPromise = Promise.all(
          batch.map(id => this.storage.getOrganizationUsers(id))
        );

        // Fetch all invitations for all organizations in this batch in parallel
        const invitationsPromise = Promise.all(
          batch.map(id => this.storage.getOrganizationInvitations(id))
        );

        const [orgs, usersArrays, invitationsArrays] = await Promise.all([
          orgsPromise,
          usersPromise,
          invitationsPromise
        ]);

        // Build the profiles map for this batch
        batch.forEach((orgId, index) => {
          profilesMap.set(orgId, {
            organization: orgs[index],
            users: usersArrays[index] || [],
            invitations: invitationsArrays[index] || []
          });
        });
      }

      return profilesMap;
    } catch (error) {
      console.error("OrganizationService.getOrganizationProfilesBatch:", error);
      throw error;
    }
  }

  /**
<<<<<<< HEAD
   * Deactivate an organization (site admin only)
   * Prevents users from logging into this organization
   */
  async deactivateOrganization(
    organizationId: string,
    requestingUserId: string
  ): Promise<Organization> {
=======
   * Deactivate organization (soft delete - site admin only)
   */
  async deactivateOrganization(
    organizationId: string,
    requestingUserId: string,
    context: { ipAddress?: string; userAgent?: string } = {}
  ): Promise<void> {
>>>>>>> 5104010e
    try {
      // Verify permissions
      if (!(await this.isSiteAdmin(requestingUserId))) {
        throw new Error("Unauthorized: Only site administrators can deactivate organizations");
      }

<<<<<<< HEAD
      // Check if organization exists
      const organization = await this.storage.getOrganization(organizationId);
      if (!organization) {
        throw new Error("Organization not found");
      }

      // Check if already deactivated
      if (organization.isActive === false) {
        throw new Error("Organization is already deactivated");
      }

      // Update organization status
      return await this.storage.updateOrganization(organizationId, { isActive: false });
=======
      // Verify organization exists
      const org = await this.storage.getOrganization(organizationId);
      if (!org) {
        throw new Error("Organization not found");
      }

      // Deactivate organization
      await this.storage.deactivateOrganization(organizationId);

      // Create audit log with request context
      await this.storage.createAuditLog({
        userId: requestingUserId,
        action: 'organization_deactivated',
        resourceType: 'organization',
        resourceId: organizationId,
        details: JSON.stringify({ organizationName: org.name }),
        ipAddress: context.ipAddress || null,
        userAgent: context.userAgent || null,
      });
>>>>>>> 5104010e
    } catch (error) {
      console.error("OrganizationService.deactivateOrganization:", error);
      throw error;
    }
  }

  /**
<<<<<<< HEAD
   * Activate a deactivated organization (site admin only)
   */
  async activateOrganization(
    organizationId: string,
    requestingUserId: string
  ): Promise<Organization> {
    try {
      // Verify permissions
      if (!(await this.isSiteAdmin(requestingUserId))) {
        throw new Error("Unauthorized: Only site administrators can activate organizations");
      }

      // Check if organization exists
      const organization = await this.storage.getOrganization(organizationId);
      if (!organization) {
        throw new Error("Organization not found");
      }

      // Check if already active
      if (organization.isActive === true) {
        throw new Error("Organization is already active");
      }

      // Update organization status
      return await this.storage.updateOrganization(organizationId, { isActive: true });
    } catch (error) {
      console.error("OrganizationService.activateOrganization:", error);
=======
   * Reactivate organization (site admin only)
   */
  async reactivateOrganization(
    organizationId: string,
    requestingUserId: string,
    context: { ipAddress?: string; userAgent?: string } = {}
  ): Promise<void> {
    try {
      // Verify permissions
      if (!(await this.isSiteAdmin(requestingUserId))) {
        throw new Error("Unauthorized: Only site administrators can reactivate organizations");
      }

      // Verify organization exists
      const org = await this.storage.getOrganization(organizationId);
      if (!org) {
        throw new Error("Organization not found");
      }

      // Reactivate organization
      await this.storage.reactivateOrganization(organizationId);

      // Create audit log with request context
      await this.storage.createAuditLog({
        userId: requestingUserId,
        action: 'organization_reactivated',
        resourceType: 'organization',
        resourceId: organizationId,
        details: JSON.stringify({ organizationName: org.name }),
        ipAddress: context.ipAddress || null,
        userAgent: context.userAgent || null,
      });
    } catch (error) {
      console.error("OrganizationService.reactivateOrganization:", error);
>>>>>>> 5104010e
      throw error;
    }
  }

  /**
<<<<<<< HEAD
   * Delete an organization and all related data (site admin only)
   * This is a hard delete with cascading to:
   * - Teams
   * - User-organization relationships
   * - Invitations
   * - Related measurements (via team memberships)
   */
  async deleteOrganization(
    organizationId: string,
    requestingUserId: string
=======
   * Delete organization permanently (site admin only)
   * Only allowed if organization has no users, teams, or measurements
   */
  async deleteOrganization(
    organizationId: string,
    confirmationName: string,
    requestingUserId: string,
    context: { ipAddress?: string; userAgent?: string } = {}
>>>>>>> 5104010e
  ): Promise<void> {
    try {
      // Verify permissions
      if (!(await this.isSiteAdmin(requestingUserId))) {
        throw new Error("Unauthorized: Only site administrators can delete organizations");
      }

<<<<<<< HEAD
      // Check if organization exists
      const organization = await this.storage.getOrganization(organizationId);
      if (!organization) {
        throw new Error("Organization not found");
      }

      // Get organization users for logging/audit purposes
      const users = await this.storage.getOrganizationUsers(organizationId);
      console.log(`Deleting organization ${organization.name} (${organizationId}) with ${users.length} users`);

      // Delete organization (cascading deletes handled by database FK constraints)
      await this.storage.deleteOrganization(organizationId);

      console.log(`Successfully deleted organization ${organizationId}`);
=======
      // Verify organization exists
      const org = await this.storage.getOrganization(organizationId);
      if (!org) {
        throw new Error("Organization not found");
      }

      // Validate confirmation name type and length to prevent DoS
      if (!confirmationName || typeof confirmationName !== 'string') {
        throw new Error("Confirmation name is required");
      }

      if (confirmationName.length > 255) {
        throw new Error("Confirmation name too long");
      }

      // Verify confirmation name matches using constant-time comparison to prevent timing attacks
      if (!constantTimeCompare(confirmationName, org.name)) {
        throw new Error("Organization name confirmation does not match");
      }

      // Delete organization (transaction with race condition protection is handled in storage layer)
      await this.storage.deleteOrganization(organizationId);

      // Sanitize confirmation name for audit log (prevent log injection)
      const sanitizedConfirmation = confirmationName.trim().substring(0, 255);

      // Create audit log with request context
      await this.storage.createAuditLog({
        userId: requestingUserId,
        action: 'organization_deleted',
        resourceType: 'organization',
        resourceId: organizationId,
        details: JSON.stringify({
          organizationName: org.name,
          confirmationProvided: true,
          confirmationName: sanitizedConfirmation
        }),
        ipAddress: context.ipAddress || null,
        userAgent: context.userAgent || null,
      });
>>>>>>> 5104010e
    } catch (error) {
      console.error("OrganizationService.deleteOrganization:", error);
      throw error;
    }
  }
<<<<<<< HEAD
=======

  /**
   * Get organization dependency counts (site admin only)
   */
  async getOrganizationDependencyCounts(
    organizationId: string,
    requestingUserId: string,
    context: { ipAddress?: string; userAgent?: string } = {}
  ): Promise<{ users: number; teams: number; measurements: number }> {
    try {
      // Verify permissions
      if (!(await this.isSiteAdmin(requestingUserId))) {
        throw new Error("Unauthorized: Only site administrators can view dependency counts");
      }

      // Verify organization exists
      const org = await this.storage.getOrganization(organizationId);
      if (!org) {
        throw new Error("Organization not found");
      }

      const counts = await this.storage.getOrganizationDependencyCounts(organizationId);

      // Create audit log for security monitoring
      await this.storage.createAuditLog({
        userId: requestingUserId,
        action: 'organization_dependencies_viewed',
        resourceType: 'organization',
        resourceId: organizationId,
        details: JSON.stringify({
          organizationName: org.name,
          counts
        }),
        ipAddress: context.ipAddress || null,
        userAgent: context.userAgent || null,
      });

      return counts;
    } catch (error) {
      console.error("OrganizationService.getOrganizationDependencyCounts:", error);
      throw error;
    }
  }
>>>>>>> 5104010e
}<|MERGE_RESOLUTION|>--- conflicted
+++ resolved
@@ -331,15 +331,6 @@
   }
 
   /**
-<<<<<<< HEAD
-   * Deactivate an organization (site admin only)
-   * Prevents users from logging into this organization
-   */
-  async deactivateOrganization(
-    organizationId: string,
-    requestingUserId: string
-  ): Promise<Organization> {
-=======
    * Deactivate organization (soft delete - site admin only)
    */
   async deactivateOrganization(
@@ -347,28 +338,12 @@
     requestingUserId: string,
     context: { ipAddress?: string; userAgent?: string } = {}
   ): Promise<void> {
->>>>>>> 5104010e
     try {
       // Verify permissions
       if (!(await this.isSiteAdmin(requestingUserId))) {
         throw new Error("Unauthorized: Only site administrators can deactivate organizations");
       }
 
-<<<<<<< HEAD
-      // Check if organization exists
-      const organization = await this.storage.getOrganization(organizationId);
-      if (!organization) {
-        throw new Error("Organization not found");
-      }
-
-      // Check if already deactivated
-      if (organization.isActive === false) {
-        throw new Error("Organization is already deactivated");
-      }
-
-      // Update organization status
-      return await this.storage.updateOrganization(organizationId, { isActive: false });
-=======
       // Verify organization exists
       const org = await this.storage.getOrganization(organizationId);
       if (!org) {
@@ -388,7 +363,6 @@
         ipAddress: context.ipAddress || null,
         userAgent: context.userAgent || null,
       });
->>>>>>> 5104010e
     } catch (error) {
       console.error("OrganizationService.deactivateOrganization:", error);
       throw error;
@@ -396,35 +370,6 @@
   }
 
   /**
-<<<<<<< HEAD
-   * Activate a deactivated organization (site admin only)
-   */
-  async activateOrganization(
-    organizationId: string,
-    requestingUserId: string
-  ): Promise<Organization> {
-    try {
-      // Verify permissions
-      if (!(await this.isSiteAdmin(requestingUserId))) {
-        throw new Error("Unauthorized: Only site administrators can activate organizations");
-      }
-
-      // Check if organization exists
-      const organization = await this.storage.getOrganization(organizationId);
-      if (!organization) {
-        throw new Error("Organization not found");
-      }
-
-      // Check if already active
-      if (organization.isActive === true) {
-        throw new Error("Organization is already active");
-      }
-
-      // Update organization status
-      return await this.storage.updateOrganization(organizationId, { isActive: true });
-    } catch (error) {
-      console.error("OrganizationService.activateOrganization:", error);
-=======
    * Reactivate organization (site admin only)
    */
   async reactivateOrganization(
@@ -459,24 +404,11 @@
       });
     } catch (error) {
       console.error("OrganizationService.reactivateOrganization:", error);
->>>>>>> 5104010e
-      throw error;
-    }
-  }
-
-  /**
-<<<<<<< HEAD
-   * Delete an organization and all related data (site admin only)
-   * This is a hard delete with cascading to:
-   * - Teams
-   * - User-organization relationships
-   * - Invitations
-   * - Related measurements (via team memberships)
-   */
-  async deleteOrganization(
-    organizationId: string,
-    requestingUserId: string
-=======
+      throw error;
+    }
+  }
+
+  /**
    * Delete organization permanently (site admin only)
    * Only allowed if organization has no users, teams, or measurements
    */
@@ -485,7 +417,6 @@
     confirmationName: string,
     requestingUserId: string,
     context: { ipAddress?: string; userAgent?: string } = {}
->>>>>>> 5104010e
   ): Promise<void> {
     try {
       // Verify permissions
@@ -493,22 +424,6 @@
         throw new Error("Unauthorized: Only site administrators can delete organizations");
       }
 
-<<<<<<< HEAD
-      // Check if organization exists
-      const organization = await this.storage.getOrganization(organizationId);
-      if (!organization) {
-        throw new Error("Organization not found");
-      }
-
-      // Get organization users for logging/audit purposes
-      const users = await this.storage.getOrganizationUsers(organizationId);
-      console.log(`Deleting organization ${organization.name} (${organizationId}) with ${users.length} users`);
-
-      // Delete organization (cascading deletes handled by database FK constraints)
-      await this.storage.deleteOrganization(organizationId);
-
-      console.log(`Successfully deleted organization ${organizationId}`);
-=======
       // Verify organization exists
       const org = await this.storage.getOrganization(organizationId);
       if (!org) {
@@ -549,14 +464,11 @@
         ipAddress: context.ipAddress || null,
         userAgent: context.userAgent || null,
       });
->>>>>>> 5104010e
     } catch (error) {
       console.error("OrganizationService.deleteOrganization:", error);
       throw error;
     }
   }
-<<<<<<< HEAD
-=======
 
   /**
    * Get organization dependency counts (site admin only)
@@ -600,5 +512,4 @@
       throw error;
     }
   }
->>>>>>> 5104010e
 }