import type { Express } from "express";
import { createServer } from "http";
import session from "express-session";
import rateLimit from "express-rate-limit";
import helmet from "helmet";
import csrf from "csrf";
import { body, validationResult } from "express-validator";
import DOMPurify from "isomorphic-dompurify";
import { storage } from "./storage";
import { PermissionChecker, ACTIONS, RESOURCES, ROLES } from "./permissions";
import { insertOrganizationSchema, insertTeamSchema, insertAthleteSchema, insertMeasurementSchema, insertInvitationSchema, insertUserSchema, updateProfileSchema, changePasswordSchema, createSiteAdminSchema, userOrganizations } from "@shared/schema";
import { z } from "zod";
import bcrypt from "bcrypt";
import { AccessController } from "./access-control";
import { db } from "./db";
import { eq } from "drizzle-orm";
import { requireAuth, requireSiteAdmin, requireOrganizationAccess, requireTeamAccess, requireAthleteAccess, errorHandler } from "./middleware";
import multer from "multer";
import csv from "csv-parser";
import { ocrService } from "./ocr/ocr-service";
import { OCRProcessingResult } from '@shared/ocr-types';
import enhancedAuthRoutes from './routes/enhanced-auth';

// Session configuration
declare module 'express-session' {
  interface SessionData {
    sessionToken?: string; // Added for enhanced auth
    user?: {
      id: string;
      username: string;
      email: string;
      firstName: string;
      lastName: string;
      role: string;
      athleteId?: string;
      isSiteAdmin?: boolean; // Added for clarity
      primaryOrganizationId?: string; // Added to store primary org ID
      emailVerified?: boolean; // Added for enhanced auth
    };
    // Keep old admin for transition
    admin?: boolean;
    // Impersonation fields
    originalUser?: {
      id: string;
      username: string;
      email: string;
      firstName: string;
      lastName: string;
      role: string;
      athleteId?: string;
      isSiteAdmin?: boolean;
      primaryOrganizationId?: string; // Added to store primary org ID
      emailVerified?: boolean; // Added for enhanced auth
    };
    isImpersonating?: boolean;
    impersonationStartTime?: Date;
  }
}

// Initialize permission checker and access controller
const permissionChecker = new PermissionChecker(storage);
const accessController = new AccessController(storage);

// Legacy helper functions (to be removed gradually)
const isSiteAdmin = (user: any): boolean => {
  return user?.isSiteAdmin === true || user?.isSiteAdmin === 'true' || user?.role === "site_admin" || user?.admin === true;
};

const canManageUsers = async (userId: string, organizationId: string): Promise<boolean> => {
  return await accessController.canManageOrganization(userId, organizationId);
};

// Helper functions for access control
const canAccessOrganization = async (user: any, organizationId: string): Promise<boolean> => {
  if (!user?.id) return false;
  return await accessController.canAccessOrganization(user.id, organizationId);
};

const hasRole = (user: any, role: string): boolean => {
  return user?.role === role;
};

// Unified invitation permission checker
const checkInvitationPermissions = async (inviterId: string, invitationType: 'general', targetRole: string, organizationId?: string | null): Promise<{ allowed: boolean; reason?: string }> => {
  if (!inviterId) {
    return { allowed: false, reason: "No inviter ID provided" };
  }

  const inviter = await storage.getUser(inviterId);
  if (!inviter) {
    return { allowed: false, reason: "Inviter not found" };
  }

  // Site admins can invite anyone to any role anywhere
  if (isSiteAdmin(inviter)) {
    return { allowed: true };
  }

  // For non-site admins, organization context is required
  if (!organizationId) {
    return { allowed: false, reason: "Organization context required for non-site admin invitations" };
  }

  // Check inviter's roles in the organization
  const inviterRoles = await storage.getUserRoles(inviterId, organizationId);

  // Organization admins can invite anyone within their organization
  if (inviterRoles.includes("org_admin")) {
    return { allowed: true };
  }

  // Coaches can only invite athletes
  if (inviterRoles.includes("coach")) {
    if (targetRole === "athlete") {
      return { allowed: true };
    } else {
      return { allowed: false, reason: "Coaches can only invite athletes" };
    }
  }

  // If user has roles but none with invitation permissions
  if (inviterRoles.length > 0) {
    return { allowed: false, reason: "Insufficient permissions to send invitations" };
  }

  // If no organization context and not site admin, deny
  return { allowed: false, reason: "Insufficient permissions to send invitations" };
};

// Old requireSiteAdmin removed - now using middleware version

// Initialize default site admin user
async function initializeDefaultUser() {
  try {
    const adminEmail = process.env.ADMIN_EMAIL;
    const adminPassword = process.env.ADMIN_PASSWORD;

    // Require admin credentials to be set in environment variables
    if (!adminEmail || !adminPassword) {
      console.error("SECURITY: ADMIN_EMAIL and ADMIN_PASSWORD environment variables must be set");
      process.exit(1);
    }

    // Validate password strength
    if (adminPassword.length < 12) {
      console.error("SECURITY: ADMIN_PASSWORD must be at least 12 characters long");
      process.exit(1);
    }

    // Check if admin user already exists by email or username
    const existingUserByEmail = await storage.getUserByEmail(adminEmail);
    const existingUserByUsername = await storage.getUserByUsername("admin");

    if (!existingUserByEmail && !existingUserByUsername) {
      await storage.createUser({
        username: "admin",
        emails: [adminEmail],
        password: adminPassword,
        firstName: "Site",
        lastName: "Administrator",
        role: "site_admin",
        isSiteAdmin: "true"
      });
      console.log("Site administrator account created successfully");
    } else {
      console.log("Site administrator account already exists");
    }
  } catch (error) {
    console.error("Error initializing default user:", error);
    process.exit(1);
  }
}

export function registerRoutes(app: Express) {
  const server = createServer(app);


  // Session setup with security best practices
  const sessionSecret = process.env.SESSION_SECRET;
  if (!sessionSecret) {
    console.error("SECURITY: SESSION_SECRET environment variable must be set");
    process.exit(1);
  }

  if (sessionSecret.length < 32) {
    console.error("SECURITY: SESSION_SECRET must be at least 32 characters long");
    process.exit(1);
  }

  app.use(session({
    secret: sessionSecret,
    resave: false,  // Don't save unchanged sessions
    saveUninitialized: false,  // Don't create sessions for unauthenticated users
    cookie: { 
      secure: process.env.NODE_ENV === 'production', // HTTPS only in production
      httpOnly: true, // Prevent XSS attacks
      maxAge: 24 * 60 * 60 * 1000, // 24 hours
      sameSite: 'strict' // CSRF protection
    }
  }));

  // Security headers middleware
  app.use(helmet({
    contentSecurityPolicy: process.env.NODE_ENV === 'production' ? {
      directives: {
        defaultSrc: ["'self'"],
        styleSrc: ["'self'", "'unsafe-inline'"], // Allow inline styles for UI components
        scriptSrc: ["'self'"],
        imgSrc: ["'self'", "data:", "https:"],
        connectSrc: ["'self'"],
        fontSrc: ["'self'"],
        objectSrc: ["'none'"],
        mediaSrc: ["'self'"],
        frameSrc: ["'none'"],
      },
    } : false, // Disable CSP in development for Vite compatibility
    crossOriginEmbedderPolicy: false, // Allow for development
  }));

  // CSRF protection setup
  const csrfTokens = new csrf();

  // Input sanitization middleware
  const sanitizeInput = (req: any, res: any, next: any) => {
    // Sanitize string fields in request body
    if (req.body && typeof req.body === 'object') {
      for (const key in req.body) {
        if (typeof req.body[key] === 'string') {
          req.body[key] = DOMPurify.sanitize(req.body[key]);
        }
      }
    }
    next();
  };

  // Apply input sanitization to all routes
  app.use(sanitizeInput);

  // Rate limiting for authentication endpoints
  const authLimiter = rateLimit({
    windowMs: 15 * 60 * 1000, // 15 minutes
    limit: 5, // Limit each IP to 5 requests per windowMs
    message: {
      error: "Too many authentication attempts, please try again in 15 minutes"
    },
    standardHeaders: true, // Return rate limit info in the `RateLimit-*` headers
    legacyHeaders: false, // Disable the `X-RateLimit-*` headers
  });

  // Email validation function
  const isValidEmail = (value: string): boolean => {
    const emailRegex = /^[^\s@]+@[^\s@]+\.[^\s@]+$/;
    return emailRegex.test(value.trim());
  };

  // Phone number validation function
  const isValidPhoneNumber = (value: string): boolean => {
    // Remove all non-digit characters for validation
    const cleaned = value.replace(/\D/g, '');
    // Support various formats:
    // - US/Canada: 10 digits or 1 + 10 digits
    // - International: 7-15 digits, optionally starting with +
    // - Extensions are not supported in this simplified version
    return /^(\+?1?\d{10}|\+?\d{7,15})$/.test(cleaned) && cleaned.length >= 7 && cleaned.length <= 15;
  };

  // Smart data placement function - detects emails and phone numbers regardless of column
  const smartPlaceContactData = (row: any): { emails: string[], phoneNumbers: string[], warnings: string[] } => {
    const emails: string[] = [];
    const phoneNumbers: string[] = [];
    const warnings: string[] = [];
    
    // Check all possible contact fields for smart detection
    const contactFields = ['emails', 'phoneNumbers', 'email', 'phone', 'contact', 'contactInfo'];
    
    contactFields.forEach(field => {
      if (row[field] && row[field].trim()) {
        const values = row[field].split(/[,;]/).map((v: string) => v.trim()).filter(Boolean);
        
        values.forEach((value: string) => {
          if (isValidEmail(value)) {
            if (!emails.includes(value)) {
              emails.push(value);
              if (field === 'phoneNumbers' || field === 'phone') {
                warnings.push(`Found email "${value}" in phone number field, moved to emails`);
              }
            }
          } else if (isValidPhoneNumber(value)) {
            if (!phoneNumbers.includes(value)) {
              phoneNumbers.push(value);
              if (field === 'emails' || field === 'email') {
                warnings.push(`Found phone number "${value}" in email field, moved to phone numbers`);
              }
            }
          } else if (value.length > 0) {
            // If it's not empty but doesn't match either format, warn about it
            warnings.push(`Unrecognized contact format: "${value}" in ${field} field`);
          }
        });
      }
    });
    
    return { emails, phoneNumbers, warnings };
  };

  // Initialize default user
  initializeDefaultUser();

  // Authentication routes - USERNAME ONLY
  app.post("/api/auth/login", authLimiter, async (req, res) => {
    try {
      const { username, password } = req.body;

      if (!username || !password) {
        return res.status(400).json({ message: "Username and password are required" });
      }

      // Username-based authentication
      const user = await storage.authenticateUser(username, password);
      if (user) {
        // Check if user is active
        if (user.isActive === "false") {
          return res.status(401).json({ message: "Account has been deactivated. Please contact your administrator." });
        }

        // Determine user role - site admin or organization role
        let userRole: string;
        let redirectUrl = "/";
        const userOrgs = await storage.getUserOrganizations(user.id);

        // If user is site admin, use site_admin role
        if (user.isSiteAdmin === "true") {
          userRole = "site_admin";
          redirectUrl = "/";
        } else {
          // For non-site admins, get their organization role (should be only one per organization)
          if (userOrgs && userOrgs.length > 0) {
            // Use the role from the first organization (users should only have one role per org)
            userRole = userOrgs[0].role;

            // Set redirect based on role
            if (userRole === "athlete") {
              redirectUrl = `/athletes/${user.id}`;
            } else {
              redirectUrl = "/";
            }
          } else {
            // If user has no organization roles and is not site admin, this is an error
            return res.status(500).json({ message: "User has no valid role assignments" });
          }
        }

        req.session.user = {
          id: user.id,
          username: user.username,
          email: user.emails?.[0] || `${user.username}@temp.local`, // Use first email for backward compatibility in session
          firstName: user.firstName,
          lastName: user.lastName,
          role: userRole,
          isSiteAdmin: user.isSiteAdmin === "true",
          athleteId: userRole === "athlete" ? user.id : undefined, // Use user ID as athlete ID for athletes
          primaryOrganizationId: userOrgs.length > 0 ? userOrgs[0].organizationId : undefined
        };

        // Log successful authentication without sensitive details
        console.log(`User authenticated successfully (${user.id}): role=${userRole}, orgs=${userOrgs ? userOrgs.length : 0}`);

        return res.json({ 
          success: true, 
          user: req.session.user,
          redirectUrl
        });
      }

      res.status(401).json({ message: "Invalid credentials" });
    } catch (error) {
      console.error("Login error:", error);
      res.status(500).json({ message: "Login failed" });
    }
  });

  app.get("/api/auth/me", (req, res) => {
    if (req.session.user) {
      return res.json({ 
        user: {
          ...req.session.user,
          athleteId: req.session.user.athleteId // Ensure athleteId is included
        }
      });
    }
    res.status(401).json({ message: "Not authenticated" });
  });

  // Get current user's organizations
  app.get("/api/auth/me/organizations", requireAuth, async (req, res) => {
    try {
      const currentUser = req.session.user;

      if (!currentUser?.id) {
        return res.status(401).json({ message: "User not authenticated" });
      }

      const userOrganizations = await storage.getUserOrganizations(currentUser.id);
      res.json(userOrganizations);
    } catch (error) {
      console.error("Error fetching user organizations:", error);
      res.status(500).json({ message: "Failed to fetch user organizations" });
    }
  });

  app.post("/api/auth/logout", (req, res) => {
    req.session.destroy((err) => {
      if (err) {
        return res.status(500).json({ message: "Logout failed" });
      }
      res.json({ message: "Logged out successfully" });
    });
  });

  // Mount enhanced authentication routes
  app.use('/api/auth', enhancedAuthRoutes);

  // Admin Impersonation routes (Site Admin only)
  app.post("/api/admin/impersonate/:userId", requireSiteAdmin, async (req, res) => {
    try {
      const { userId } = req.params;
      const currentUser = req.session.user;

      if (!currentUser) {
        return res.status(401).json({ message: "Not authenticated" });
      }

      // Check if already impersonating
      if (req.session.isImpersonating) {
        return res.status(400).json({ message: "Already impersonating a user" });
      }

      // Get the target user
      const targetUser = await storage.getUser(userId);
      if (!targetUser) {
        return res.status(404).json({ message: "User not found" });
      }

      // Don't allow impersonating yourself
      if (targetUser.id === currentUser.id) {
        return res.status(400).json({ message: "Cannot impersonate yourself" });
      }

      // Don't allow impersonating other site admins
      if (targetUser.isSiteAdmin === "true") {
        return res.status(400).json({ message: "Cannot impersonate other site administrators" });
      }

      // Determine the target user's role
      let targetRole: string;
      const userOrgs = await storage.getUserOrganizations(targetUser.id);

      if (targetUser.isSiteAdmin === "true") {
        targetRole = "site_admin";
      } else {
        // For non-site admins, get their organization role
        if (userOrgs && userOrgs.length > 0) {
          // Use the first organization role (users should only have one role per org)
          targetRole = userOrgs[0].role;
        } else {
          return res.status(400).json({ message: "Target user has no valid role assignments" });
        }
      }

      // Store original user and set up impersonation
      req.session.originalUser = {
        ...currentUser,
        primaryOrganizationId: currentUser.primaryOrganizationId // Ensure primary org is saved
      };
      req.session.user = {
        id: targetUser.id,
        username: targetUser.username,
        email: targetUser.emails?.[0] || `${targetUser.username}@temp.local`, // Use first email for backward compatibility in session
        firstName: targetUser.firstName,
        lastName: targetUser.lastName,
        role: targetRole,
        isSiteAdmin: targetUser.isSiteAdmin === "true",
        athleteId: targetRole === "athlete" ? targetUser.id : undefined, // Use user ID as athlete ID for athletes
        primaryOrganizationId: userOrgs.length > 0 ? userOrgs[0].organizationId : undefined
      };
      req.session.isImpersonating = true;
      req.session.impersonationStartTime = new Date();

      // Log the impersonation event

      res.json({ 
        success: true, 
        message: `Now impersonating ${targetUser.firstName} ${targetUser.lastName}`,
        user: req.session.user,
        impersonationStatus: {
          isImpersonating: true,
          originalUser: currentUser,
          targetUser: req.session.user,
          startTime: req.session.impersonationStartTime
        }
      });
    } catch (error) {
      console.error("Impersonation error:", error);
      res.status(500).json({ message: "Failed to start impersonation" });
    }
  });

  app.post("/api/admin/stop-impersonation", requireAuth, async (req, res) => {
    try {
      if (!req.session.isImpersonating || !req.session.originalUser) {
        return res.status(400).json({ message: "Not currently impersonating" });
      }

      const originalUser = req.session.originalUser;
      const impersonatedUser = req.session.user;

      // Restore original user
      req.session.user = originalUser;
      req.session.originalUser = undefined;
      req.session.isImpersonating = false;
      req.session.impersonationStartTime = undefined;

      // Log the end of impersonation

      res.json({ 
        success: true, 
        message: "Stopped impersonation", 
        user: req.session.user,
        impersonationStatus: {
          isImpersonating: false
        }
      });
    } catch (error) {
      console.error("Stop impersonation error:", error);
      res.status(500).json({ message: "Failed to stop impersonation" });
    }
  });

  app.get("/api/admin/impersonation-status", requireAuth, (req, res) => {
    try {
      if (req.session.isImpersonating && req.session.originalUser) {
        res.json({
          isImpersonating: true,
          originalUser: req.session.originalUser,
          targetUser: req.session.user,
          startTime: req.session.impersonationStartTime
        });
      } else {
        res.json({
          isImpersonating: false
        });
      }
    } catch (error) {
      console.error("Impersonation status error:", error);
      res.status(500).json({ message: "Failed to get impersonation status" });
    }
  });

  // Organization routes (Site Admin only)
  app.get("/api/organizations", requireSiteAdmin, async (req, res) => {
    try {
      const organizations = await storage.getOrganizations();
      res.json(organizations);
    } catch (error) {
      console.error("Error fetching organizations:", error);
      res.status(500).json({ message: "Failed to fetch organizations" });
    }
  });

  // Get single organization (accessible by members and site admins)
  app.get("/api/organizations/:id", requireAuth, async (req, res) => {
    try {
      const { id } = req.params;
      const currentUser = req.session.user;

      if (!currentUser?.id) {
        return res.status(401).json({ message: "User not authenticated" });
      }

      // Simple access check
      try {
        await accessController.requireOrganizationAccess(currentUser.id, id);
      } catch (error) {
        return res.status(403).json({ 
          message: "Access denied. You can only view organizations you belong to."
        });
      }

      const organization = await storage.getOrganization(id);
      if (!organization) {
        return res.status(404).json({ message: "Organization not found" });
      }

      res.json(organization);
    } catch (error) {
      console.error("Error fetching organization:", error);
      res.status(500).json({ message: "Failed to fetch organization" });
    }
  });

  // Get organizations accessible to current user based on their role
  app.get("/api/my-organizations", requireAuth, async (req, res) => {
    try {
      const currentUser = req.session.user;

      if (!currentUser?.id) {
        return res.status(401).json({ message: "User not authenticated" });
      }

      if (isSiteAdmin(currentUser)) {
        const organizations = await storage.getOrganizations();
        res.json(organizations);
      } else {
        // Get organizations where user has any role
        const userOrgs = await storage.getUserOrganizations(currentUser.id);
        const organizations = userOrgs.map(uo => uo.organization);
        res.json(organizations);
      }
    } catch (error) {
      console.error("Error fetching user organizations:", error);
      res.status(500).json({ message: "Failed to fetch organizations" });
    }
  });

  app.post("/api/organizations", requireSiteAdmin, async (req, res) => {
    try {
      const organizationData = insertOrganizationSchema.parse(req.body);
      const organization = await storage.createOrganization(organizationData);
      res.status(201).json(organization);
    } catch (error) {
      if (error instanceof z.ZodError) {
        res.status(400).json({ message: "Validation error", errors: error.errors });
      } else {
        console.error("Error creating organization:", error);
        res.status(500).json({ message: "Failed to create organization" });
      }
    }
  });

  // User management routes (Site Admin only)
  app.post("/api/users", requireSiteAdmin, async (req, res) => {
    try {
      const userData = insertUserSchema.parse(req.body);
      const user = await storage.createUser(userData);

      // If organization specified, add user to it
      if (req.body.organizationId) {
        await storage.addUserToOrganization(user.id, req.body.organizationId, userData.role);
      }

      res.status(201).json({ id: user.id, emails: user.emails, firstName: user.firstName, lastName: user.lastName });
    } catch (error) {
      if (error instanceof z.ZodError) {
        res.status(400).json({ message: "Validation error", errors: error.errors });
      } else {
        console.error("Error creating user:", error);
        res.status(500).json({ message: "Failed to create user" });
      }
    }
  });

  // Team routes with basic organization support
  app.get("/api/teams", requireAuth, async (req, res) => {
    try {
      const {organizationId} = req.query;
      const currentUser = req.session.user;

      if (!currentUser?.id) {
        return res.status(401).json({ message: "User not authenticated" });
      }

      const userIsSiteAdmin = isSiteAdmin(currentUser);

      // Determine organization context for filtering
      let orgContextForFiltering: string | undefined;

      if (userIsSiteAdmin) {
        // Site admins can request specific org or all teams
        orgContextForFiltering = organizationId as string;
      } else {
        // Non-site admins should only see teams from their organization
        const requestedOrgId = organizationId as string;
        if (requestedOrgId) {
          if (!await canAccessOrganization(currentUser, requestedOrgId)) {
            return res.status(403).json({ message: "Access denied to this organization" });
          }
          orgContextForFiltering = requestedOrgId;
        } else {
          // Use user's primary organization
          if (!currentUser.primaryOrganizationId) {
            return res.json([]); // No primary org, so no teams to show
          }
          orgContextForFiltering = currentUser.primaryOrganizationId;
        }
      }

      const teams = await storage.getTeams(orgContextForFiltering);
      res.json(teams);
    } catch (error) {
      console.error("Error fetching teams:", error);
      res.status(500).json({ message: "Failed to fetch teams" });
    }
  });

  app.post("/api/teams", requireAuth, async (req, res) => {
    try {
      const currentUser = req.session.user;

      if (!currentUser?.id) {
        return res.status(401).json({ message: "User not authenticated" });
      }

      // Athletes cannot create teams
      if (currentUser.role === "athlete") {
        return res.status(403).json({ message: "Athletes cannot create teams" });
      }

      // Get user's organization for non-site-admins
      let organizationId = req.body.organizationId;

      const userIsSiteAdmin = isSiteAdmin(currentUser);

      if (!organizationId && !userIsSiteAdmin) {
        // For org admins and coaches, get their primary organization
        if (!currentUser.primaryOrganizationId) {
          return res.status(400).json({ message: "User is not associated with any organization" });
        }
        organizationId = currentUser.primaryOrganizationId;
      }

      if (!organizationId) {
        return res.status(400).json({ message: "Organization ID is required" });
      }

      // Validate user has access to the organization
      if (!userIsSiteAdmin && !await canAccessOrganization(currentUser, organizationId)) {
        return res.status(403).json({ message: "Access denied to this organization" });
      }

      const teamData = insertTeamSchema.parse({ ...req.body, organizationId });
      const team = await storage.createTeam(teamData);
      res.status(201).json(team);
    } catch (error) {
      if (error instanceof z.ZodError) {
        res.status(400).json({ message: "Validation error", errors: error.errors });
      } else {
        console.error("Error creating team:", error);
        res.status(500).json({ message: "Failed to create team" });
      }
    }
  });

  app.patch("/api/teams/:id", requireAuth, requireTeamAccess('write'), async (req, res) => {
    try {
      const { id } = req.params;
      const teamData = insertTeamSchema.partial().parse(req.body);
      const updatedTeam = await storage.updateTeam(id, teamData);
      res.json(updatedTeam);
    } catch (error) {
      if (error instanceof z.ZodError) {
        res.status(400).json({ message: "Validation error", errors: error.errors });
      } else {
        console.error("Error updating team:", error);
        res.status(500).json({ message: "Failed to update team" });
      }
    }
  });

  app.delete("/api/teams/:id", requireAuth, async (req, res) => {
    try {
      const { id } = req.params;
      const currentUser = req.session.user;

      if (!currentUser?.id) {
        return res.status(401).json({ message: "User not authenticated" });
      }

      // Athletes cannot delete teams
      if (currentUser.role === "athlete") {
        return res.status(403).json({ message: "Athletes cannot delete teams" });
      }

      // Get the team to check access
      const team = await storage.getTeam(id);
      if (!team) {
        return res.status(404).json({ message: "Team not found" });
      }

      const userIsSiteAdmin = isSiteAdmin(currentUser);

      // Validate user has access to the team's organization
      if (!userIsSiteAdmin && !await canAccessOrganization(currentUser, team.organizationId)) {
        return res.status(403).json({ message: "Access denied to this organization" });
      }

      await storage.deleteTeam(id);
      res.json({ message: "Team deleted successfully" });
    } catch (error) {
      console.error("Error deleting team:", error);
      res.status(500).json({ message: "Failed to delete team" });
    }
  });

  // Athlete routes
  app.get("/api/athletes", requireAuth, async (req, res) => {
    try {
      const {teamId, birthYearFrom, birthYearTo, search, gender, organizationId } = req.query;
      const currentUser = req.session.user;

      if (!currentUser?.id) {
        return res.status(401).json({ message: "User not authenticated" });
      }

      // Determine organization context for filtering
      let orgContextForFiltering: string | undefined;

      const userIsSiteAdmin = isSiteAdmin(currentUser);

      if (userIsSiteAdmin) {
        // Site admins can request specific org or all athletes
        orgContextForFiltering = organizationId as string;
      } else {
        // Non-site admins should only see athletes from their organization

        // Use user's primary organization if no specific org is requested
        const requestedOrgId = organizationId as string;
        if (requestedOrgId) {
          if (!await canAccessOrganization(currentUser, requestedOrgId)) {
            return res.status(403).json({ message: "Access denied to this organization" });
          }
          orgContextForFiltering = requestedOrgId;
        } else {
          // Use user's primary organization
          if (!currentUser.primaryOrganizationId) {
            return res.json([]); // No primary org, so no athletes to show
          }
          orgContextForFiltering = currentUser.primaryOrganizationId;
        }

        // Athletes can only see their own athlete data
        if (currentUser.role === "athlete" && currentUser.athleteId) {
          const filters = {
            userId: currentUser.athleteId, // Convert athleteId to userId for database query
            organizationId: orgContextForFiltering,
          };
          const athletes = await storage.getAthletes(filters);
          return res.json(athletes);
        }
      }

      const filters = {
        teamId: teamId as string,
        birthYearFrom: birthYearFrom ? parseInt(birthYearFrom as string) : undefined,
        birthYearTo: birthYearTo ? parseInt(birthYearTo as string) : undefined,
        search: search as string,
        gender: gender as string,
        organizationId: orgContextForFiltering,
      };

      const athletes = await storage.getAthletes(filters);

      // Transform athletes to match the expected athlete format
      const athletesList = athletes.map((athlete) => ({
        ...athlete,
        teams: athlete.teams,
        hasLogin: athlete.password !== "INVITATION_PENDING",
        isActive: athlete.isActive === "true"
      }));

      console.log(`Returning ${athletesList.length} athletes`);
      console.log('Team assignments:', athletesList.map(a => `${a.teams.length} teams`).join(', '));

      res.json(athletesList);
    } catch (error) {
      console.error("Error fetching athletes:", error);
      res.status(500).json({ message: "Failed to fetch athletes" });
    }
  });

  app.get("/api/athletes/:id", requireAuth, async (req, res) => {
    try {
      const { id } = req.params;
      const currentUser = req.session.user;

      if (!currentUser?.id) {
        return res.status(401).json({ message: "User not authenticated" });
      }

      const athlete = await storage.getAthlete(id);
      if (!athlete) {
        return res.status(404).json({ message: "Athlete not found" });
      }

      const userIsSiteAdmin = isSiteAdmin(currentUser);

      // Athletes can only view their own athlete data
      if (currentUser.role === "athlete") {
        if (currentUser.athleteId !== id) {
          return res.status(403).json({ message: "Athletes can only view their own profile" });
        }
      } else if (!userIsSiteAdmin) {
        // Coaches and org admins can only view athletes from their organization
        // Check if user has access to the same organization as the athlete
        const userOrgs = await storage.getUserOrganizations(currentUser.id);

        if (userOrgs.length === 0) {
          return res.status(403).json({ message: "Access denied - no organization access" });
        }

        // Get the athlete's teams to determine organization
        const athleteTeams = await storage.getAthleteTeams(id);

        if (athleteTeams.length === 0) {
          return res.status(403).json({ message: "Athlete not associated with any team" });
        }

        // Get athlete organization IDs directly from the teams (which include organization data)
        const athleteOrganizations = athleteTeams.map(team => team.organization.id);

        // Check if user has access to any of the athlete's organizations
        const hasAccess = athleteOrganizations.some(athleteOrgId => 
          userOrgs.some(userOrg => userOrg.organizationId === athleteOrgId)
        );

        if (!hasAccess) {
          return res.status(403).json({ message: "Access denied to this athlete" });
        }
      }

      res.json(athlete);
    } catch (error) {
      console.error("Error fetching athlete:", error);
      res.status(500).json({ message: "Failed to fetch athlete" });
    }
  });

  app.post("/api/athletes", requireAuth, async (req, res) => {
    try {
      const currentUser = req.session.user;

      // Athletes cannot create athlete records
      if (currentUser?.role === "athlete") {
        return res.status(403).json({ message: "Athletes cannot create athlete records" });
      }

      const athleteData = insertAthleteSchema.parse(req.body);

      console.log('Received athlete data in API:', athleteData);

      // Add organization context for non-site admins
      const userIsSiteAdmin = isSiteAdmin(currentUser);
      if (!userIsSiteAdmin && currentUser?.primaryOrganizationId) {
        athleteData.organizationId = currentUser.primaryOrganizationId;
      }

      const athlete = await storage.createAthlete(athleteData);

      console.log('Athlete created successfully with', athleteData.teamIds?.length || 0, 'team assignments');

      res.status(201).json(athlete);
    } catch (error) {
      if (error instanceof z.ZodError) {
        res.status(400).json({ message: "Validation error", errors: error.errors });
      } else {
        console.error("Error creating athlete:", error);
        res.status(500).json({ message: "Failed to create athlete" });
      }
    }
  });

  app.patch("/api/athletes/:id", requireAuth, async (req, res) => {
    try {
      const { id } = req.params;
      const athleteData = insertAthleteSchema.partial().parse(req.body);
      const updatedAthlete = await storage.updateAthlete(id, athleteData);
      res.json(updatedAthlete);
    } catch (error) {
      if (error instanceof z.ZodError) {
        res.status(400).json({ message: "Validation error", errors: error.errors });
      } else {
        console.error("Error updating athlete:", error);
        res.status(500).json({ message: "Failed to update athlete" });
      }
    }
  });

  app.delete("/api/athletes/:id", requireAuth, async (req, res) => {
    try {
      const { id } = req.params;
      await storage.deleteAthlete(id);
      res.json({ message: "Athlete deleted successfully" });
    } catch (error) {
      console.error("Error deleting athlete:", error);
      res.status(500).json({ message: "Failed to delete athlete" });
    }
  });

  // Keep existing measurement routes
  app.get("/api/measurements", requireAuth, async (req, res) => {
    try {
<<<<<<< HEAD
      const {playerId, teamIds, metric, dateFrom, dateTo, birthYearFrom, birthYearTo, ageFrom, ageTo, search, sport, gender, organizationId } = req.query;
=======
      const {athleteId, teamIds, metric, dateFrom, dateTo, birthYearFrom, birthYearTo, ageFrom, ageTo, search, sport, organizationId } = req.query;
>>>>>>> 24b687d1
      const currentUser = req.session.user;

      if (!currentUser?.id) {
        return res.status(401).json({ message: "User not authenticated" });
      }

      const userIsSiteAdmin = isSiteAdmin(currentUser);

      // Athletes can only view their own measurements
      if (currentUser.role === "athlete") {
        if (!currentUser.athleteId) {
          return res.json([]);
        }

        const filters: any = {
          playerId: currentUser.athleteId,
          metric: metric as string,
          dateFrom: dateFrom as string,
          dateTo: dateTo as string,
          includeUnverified: true
        };

        const measurements = await storage.getMeasurements(filters);
        return res.json(measurements);
      }

      // For coaches and org admins, filter by their organization
      let orgContextForFiltering: string | undefined;

      if (userIsSiteAdmin) {
        orgContextForFiltering = organizationId as string;
      } else {
        const requestedOrgId = organizationId as string;
        if (requestedOrgId) {
          if (!await canAccessOrganization(currentUser, requestedOrgId)) {
            return res.status(403).json({ message: "Access denied to this organization" });
          }
          orgContextForFiltering = requestedOrgId;
        } else {
          if (!currentUser.primaryOrganizationId) {
            return res.json([]);
          }
          orgContextForFiltering = currentUser.primaryOrganizationId;
        }
      }

      const filters: any = {
        playerId: athleteId as string,
        teamIds: teamIds ? (teamIds as string).split(',') : undefined,
        metric: metric as string,
        dateFrom: dateFrom as string,
        dateTo: dateTo as string,
        birthYearFrom: birthYearFrom ? parseInt(birthYearFrom as string) : undefined,
        birthYearTo: birthYearTo ? parseInt(birthYearTo as string) : undefined,
        ageFrom: ageFrom ? parseInt(ageFrom as string) : undefined,
        ageTo: ageTo ? parseInt(ageTo as string) : undefined,
        search: search as string,
        sport: sport as string,
        gender: gender as string,
        organizationId: orgContextForFiltering,
        includeUnverified: true
      };

      const measurements = await storage.getMeasurements(filters);
      res.json(measurements);
    } catch (error) {
      console.error("Error fetching measurements:", error);
      res.status(500).json({ message: "Failed to fetch measurements" });
    }
  });

  app.post("/api/measurements", requireAuth, async (req, res) => {
    try {
      const currentUser = req.session.user;

      if (!currentUser?.id) {
        return res.status(400).json({ message: "User not authenticated" });
      }

      // Athletes cannot submit measurements
      if (currentUser?.role === "athlete") {
        return res.status(403).json({ message: "Athletes cannot submit measurements" });
      }

      // Parse the measurement data and ensure submittedBy is set
      const { submittedBy, ...requestData } = req.body;
      const parsedData = insertMeasurementSchema.parse(requestData);
      const measurementData = {
        ...parsedData,
        submittedBy: currentUser.id  // Always use current user's ID
      };

      // Validate user can access the athlete being measured
      const userIsSiteAdmin = isSiteAdmin(currentUser);
      if (!userIsSiteAdmin) {
        const athlete = await storage.getAthlete(measurementData.userId);
        if (!athlete) {
          return res.status(404).json({ message: "Athlete not found" });
        }

        // Check if athlete is in user's organization
        const athleteTeams = await storage.getAthleteTeams(measurementData.userId);
        const athleteOrganizations = athleteTeams.map(team => team.organization.id);

        const userOrgs = await storage.getUserOrganizations(currentUser.id);
        const userOrganizationIds = userOrgs.map(userOrg => userOrg.organizationId);

        const hasAccess = athleteOrganizations.some(orgId => 
          userOrganizationIds.includes(orgId)
        );

        // Log access validation result without exposing IDs
        console.log(`Measurement access validation: hasAccess=${hasAccess}`);

        if (!hasAccess) {
          return res.status(403).json({ message: "Cannot create measurements for athletes outside your organization" });
        }
      }

      const measurement = await storage.createMeasurement(measurementData, currentUser.id);
      res.status(201).json(measurement);
    } catch (error) {
      if (error instanceof z.ZodError) {
        res.status(400).json({ message: "Validation error", errors: error.errors });
      } else {
        console.error("Error creating measurement:", error);
        res.status(500).json({ message: "Failed to create measurement" });
      }
    }
  });

  // Measurement verification route (org admins only)
  app.put("/api/measurements/:id/verify", requireAuth, async (req, res) => {
    try {
      const { id } = req.params;
      const currentUser = req.session.user;

      if (!currentUser?.id) {
        return res.status(401).json({ message: "User not authenticated" });
      }

      // Only org admins can verify measurements
      const userIsSiteAdmin = isSiteAdmin(currentUser);

      if (!userIsSiteAdmin) {
        // Check if user is org admin in any organization
        const userOrgs = await storage.getUserOrganizations(currentUser.id);
        const isOrgAdmin = userOrgs.some(org => org.role === "org_admin");

        if (!isOrgAdmin) {
          return res.status(403).json({ message: "Only organization administrators can verify measurements" });
        }
      }

      // Get measurement to verify user has access to the athlete's organization
      const measurement = await storage.getMeasurement(id);
      if (!measurement) {
        return res.status(404).json({ message: "Measurement not found" });
      }

      if (!userIsSiteAdmin) {
        // Check if measurement's athlete is in user's organization
        const athlete = await storage.getAthlete(measurement.userId);
        if (!athlete) {
          return res.status(404).json({ message: "Athlete not found" });
        }

        const athleteTeams = await storage.getAthleteTeams(measurement.userId);
        const athleteOrganizations = athleteTeams
          .map(pt => pt.organization.id);

        const userOrgs = await storage.getUserOrganizations(currentUser.id);
        const hasAccess = athleteOrganizations.some(orgId => 
          userOrgs.some(userOrg => userOrg.organizationId === orgId && userOrg.role === "org_admin")
        );

        if (!hasAccess) {
          return res.status(403).json({ message: "Cannot verify measurements for athletes outside your organization" });
        }
      }

      // Update measurement verification - use the verifyMeasurement method instead
      const updatedMeasurement = await storage.verifyMeasurement(id, currentUser.id);

      res.json(updatedMeasurement);
    } catch (error) {
      console.error("Error verifying measurement:", error);
      res.status(500).json({ message: "Failed to verify measurement" });
    }
  });

  // Update measurement route (coaches and org admins only)
  app.patch("/api/measurements/:id", requireAuth, async (req, res) => {
    try {
      const { id } = req.params;
      const updateData = req.body;
      const currentUser = req.session.user;

      if (!currentUser?.id) {
        return res.status(401).json({ message: "User not authenticated" });
      }

      // Get measurement to verify it exists and user has access
      const measurement = await storage.getMeasurement(id);
      if (!measurement) {
        return res.status(404).json({ message: "Measurement not found" });
      }

      const userIsSiteAdmin = isSiteAdmin(currentUser);

      if (!userIsSiteAdmin) {
        // Check if measurement's athlete is in user's organization
        const athlete = await storage.getAthlete(measurement.userId);
        if (!athlete) {
          return res.status(404).json({ message: "Athlete not found" });
        }

        const athleteTeams = await storage.getAthleteTeams(measurement.userId);
        const athleteOrganizations = athleteTeams
          .map(pt => pt.organization.id);

        const userOrgs = await storage.getUserOrganizations(currentUser.id);
        const hasAccess = athleteOrganizations.some(orgId => 
          userOrgs.some(userOrg => userOrg.organizationId === orgId)
        );

        if (!hasAccess) {
          return res.status(403).json({ message: "Cannot update measurements for athletes outside your organization" });
        }

        // Athletes cannot update measurements
        if (currentUser.role === "athlete") {
          return res.status(403).json({ message: "Athletes cannot update measurements" });
        }
      }

      // Update measurement
      const updatedMeasurement = await storage.updateMeasurement(id, updateData);
      res.json(updatedMeasurement);
    } catch (error) {
      console.error("Error updating measurement:", error);
      res.status(500).json({ message: "Failed to update measurement" });
    }
  });

  // Delete measurement route (coaches and org admins only)
  app.delete("/api/measurements/:id", requireAuth, async (req, res) => {
    try {
      const { id } = req.params;
      const currentUser = req.session.user;

      if (!currentUser?.id) {
        return res.status(401).json({ message: "User not authenticated" });
      }

      // Get measurement to verify it exists and user has access
      const measurement = await storage.getMeasurement(id);
      if (!measurement) {
        return res.status(404).json({ message: "Measurement not found" });
      }

      const userIsSiteAdmin = isSiteAdmin(currentUser);

      if (!userIsSiteAdmin) {
        // Check if measurement's athlete is in user's organization
        const athlete = await storage.getAthlete(measurement.userId);
        if (!athlete) {
          return res.status(404).json({ message: "Athlete not found" });
        }

        const athleteTeams = await storage.getAthleteTeams(measurement.userId);
        const athleteOrganizations = athleteTeams
          .map(pt => pt.organization.id);

        const userOrgs = await storage.getUserOrganizations(currentUser.id);
        const hasAccess = athleteOrganizations.some(orgId => 
          userOrgs.some(userOrg => userOrg.organizationId === orgId)
        );

        if (!hasAccess) {
          return res.status(403).json({ message: "Cannot delete measurements for athletes outside your organization" });
        }

        // Athletes cannot delete measurements
        if (currentUser.role === "athlete") {
          return res.status(403).json({ message: "Athletes cannot delete measurements" });
        }
      }

      // Delete measurement
      await storage.deleteMeasurement(id);
      res.status(200).json({ 
        success: true, 
        message: "Measurement deleted successfully" 
      });
    } catch (error) {
      console.error("Error deleting measurement:", error);
      res.status(500).json({ 
        success: false, 
        message: "Failed to delete measurement",
        error: error instanceof Error ? error.message : "Unknown error"
      });
    }
  });

  // Keep existing analytics routes
  app.get("/api/analytics/dashboard", requireAuth, async (req, res) => {
    try {
      const currentUser = req.session.user;
      const requestedOrgId = req.query.organizationId as string;

      if (!currentUser?.id) {
        return res.status(401).json({ message: "User not authenticated" });
      }

      // Determine organization context based on user role
      let organizationId: string | undefined;

      const userIsSiteAdmin = isSiteAdmin(currentUser);

      if (userIsSiteAdmin) {
        // Site admin can request specific org stats
        organizationId = requestedOrgId;
        // For site admins, if no organization specified, require it to prevent accidental data exposure
        if (!organizationId) {
          return res.status(400).json({ message: "Organization ID required for dashboard statistics" });
        }
      } else {
        // Org admins and coaches see their organization stats only
        organizationId = currentUser.primaryOrganizationId;
        if (!organizationId) {
          return res.status(400).json({ message: "User not associated with any organization" });
        }

        // Validate user has access to requested organization if different from primary
        if (requestedOrgId && requestedOrgId !== organizationId) {
          if (!await canAccessOrganization(currentUser, requestedOrgId)) {
            return res.status(403).json({ message: "Access denied to requested organization" });
          }
          organizationId = requestedOrgId;
        }
      }

      const stats = await storage.getDashboardStats(organizationId);
      res.json(stats);
    } catch (error) {
      console.error("Error fetching dashboard stats:", error);
      res.status(500).json({ message: "Failed to fetch dashboard stats" });
    }
  });

  app.get("/api/analytics/teams", requireAuth, async (req, res) => {
    try {
      const currentUser = req.session.user;
      const requestedOrgId = req.query.organizationId as string;

      if (!currentUser?.id) {
        return res.status(401).json({ message: "User not authenticated" });
      }

      // Determine organization context based on user role
      let organizationId: string | undefined;

      const userIsSiteAdmin = isSiteAdmin(currentUser);

      if (userIsSiteAdmin) {
        // Site admin can request specific org stats, but require organization context to prevent data leakage
        organizationId = requestedOrgId;
        if (!organizationId) {
          return res.status(400).json({ message: "Organization ID required for team statistics" });
        }
      } else {
        // Non-site admins see their organization stats only
        organizationId = currentUser.primaryOrganizationId;
        if (!organizationId) {
          return res.json([]); // No organization context, return empty stats
        }

        // Validate user has access to requested organization if different from primary
        if (requestedOrgId && requestedOrgId !== organizationId) {
          if (!await canAccessOrganization(currentUser, requestedOrgId)) {
            return res.status(403).json({ message: "Access denied to requested organization" });
          }
          organizationId = requestedOrgId;
        }
      }

      const teamStats = await storage.getTeamStats(organizationId);
      res.json(teamStats);
    } catch (error) {
      console.error("Error fetching team stats:", error);
      res.status(500).json({ message: "Failed to fetch team stats" });
    }
  });

  // Invitation routes
  // Unified invitation endpoint - handles all invitation types
  app.post("/api/invitations", requireAuth, async (req, res) => {
    try {
      const { email, firstName, lastName, role, organizationId, teamIds, athleteId } = req.body;

      // Get current user info for invitedBy
      let invitedById = req.session.user?.id;
      if (!invitedById && req.session.admin) {
        const siteAdmin = await storage.getUserByUsername("admin");
        invitedById = siteAdmin?.id;
      }

      if (!invitedById) {
        return res.status(400).json({ message: "Unable to determine current user" });
      }

      // Handle athlete invitation (send to all their emails)
      if (athleteId && role === "athlete") {
        const athlete = await storage.getAthlete(athleteId);
        if (!athlete) {
          return res.status(404).json({ message: "Athlete not found" });
        }

        // Check permissions using unified function
        const permissionCheck = await checkInvitationPermissions(invitedById, 'general', role, organizationId);
        if (!permissionCheck.allowed) {
          return res.status(403).json({ message: permissionCheck.reason || "Insufficient permissions to invite users" });
        }

        // Send invitations to all athlete's email addresses
        const invitations = [];
        const athleteEmails = athlete.emails || [];

        if (athleteEmails.length === 0) {
          return res.status(400).json({ message: "Athlete has no email addresses on file" });
        }

        for (const athleteEmail of athleteEmails) {
          try {
            const invitation = await storage.createInvitation({
              email: athleteEmail,
              firstName: athlete.firstName,
              lastName: athlete.lastName,
              organizationId,
              teamIds: teamIds || [],
              role,
              invitedBy: invitedById,
              playerId: athlete.id,
              expiresAt: new Date(Date.now() + 7 * 24 * 60 * 60 * 1000) // Expires in 7 days
            });
            invitations.push(invitation);
          } catch (error) {
            console.error(`Failed to create invitation for ${athleteEmail}:`, error);
          }
        }

        if (invitations.length === 0) {
          return res.status(500).json({ message: "Failed to create any invitations" });
        }

        // Generate invite links for all emails
        const inviteLinks = invitations.map(inv => 
          `${req.protocol}://${req.get('host')}/accept-invitation?token=${inv.token}`
        );

        console.log(`Created ${invitations.length} invitations for athlete ${athlete.firstName} ${athlete.lastName}`);

        return res.status(201).json({
          invitations: invitations.map(inv => ({ id: inv.id, email: inv.email })),
          inviteLinks,
          athlete: { 
            id: athlete.id, 
            firstName: athlete.firstName, 
            lastName: athlete.lastName 
          },
          message: `${invitations.length} invitations created for ${athlete.firstName} ${athlete.lastName}`
        });
      }

      // Handle regular invitation (single email)
      if (!email) {
        return res.status(400).json({ message: "Email is required" });
      }

      if (!role) {
        return res.status(400).json({ message: "Role is required" });
      }

      if (!organizationId) {
        return res.status(400).json({ message: "Organization is required" });
      }

      // Check permissions using unified function
      const permissionCheck = await checkInvitationPermissions(invitedById, 'general', role, organizationId);
      if (!permissionCheck.allowed) {
        return res.status(403).json({ message: permissionCheck.reason || "Insufficient permissions to invite users" });
      }

      const invitation = await storage.createInvitation({
        email,
        firstName: firstName || null,
        lastName: lastName || null,
        organizationId,
        teamIds: teamIds || [],
        role,
        invitedBy: invitedById,
        expiresAt: new Date(Date.now() + 7 * 24 * 60 * 60 * 1000) // Expires in 7 days
      });

      // Generate invite link for email sending (token should not be exposed to client)
      const inviteLink = `${req.protocol}://${req.get('host')}/accept-invitation?token=${invitation.token}`;

      // Log invitation creation for admin reference
      console.log(`Invitation created: ${invitation.id} for ${email}`);

      return res.status(201).json({
        id: invitation.id,
        email: invitation.email,
        inviteLink, // Include link for email sending, but not raw token
        message: `Invitation created for ${firstName || ''} ${lastName || ''} (${email})`.trim()
      });
    } catch (error) {
      console.error("Error creating invitation:", error);
      res.status(500).json({ message: "Failed to create invitation" });
    }
  });


  app.get("/api/invitations/athletes", requireAuth, async (req, res) => {
    try {
      const user = (req as any).session.user;

      if (!user || !user.id) {
        return res.json([]);
      }

      const userOrgs = await storage.getUserOrganizations(user.id);

      if (userOrgs.length === 0) {
        return res.json([]);
      }

      const allInvitations = await storage.getInvitations();
      const athleteInvitations = allInvitations.filter(invitation => 
        invitation.role === 'athlete' && 
        invitation.isUsed === 'false' &&
        userOrgs.some(userOrg => userOrg.organizationId === invitation.organizationId)
      );

      // Enrich with athlete data
      const enrichedInvitations = await Promise.all(
        athleteInvitations.map(async (invitation) => {
          if (invitation.playerId) {
            const athlete = await storage.getAthlete(invitation.playerId);
            return {
              ...invitation,
              firstName: athlete?.firstName,
              lastName: athlete?.lastName
            };
          }
          return invitation;
        })
      );

      res.json(enrichedInvitations);
    } catch (error) {
      console.error("Error fetching athlete invitations:", error);
      res.status(500).json({ error: "Failed to fetch athlete invitations" });
    }
  });

  app.get("/api/invitations/:token", async (req, res) => {
    try {
      const { token } = req.params;
      const invitation = await storage.getInvitation(token);

      if (!invitation) {
        return res.status(404).json({ message: "Invitation not found" });
      }

      if (invitation.isUsed === "true") {
        return res.status(400).json({ message: "Invitation already used" });
      }

      if (new Date() > invitation.expiresAt) {
        return res.status(400).json({ message: "Invitation expired" });
      }

      res.json({
        email: invitation.email,
        firstName: invitation.firstName,
        lastName: invitation.lastName,
        role: invitation.role,
        organizationId: invitation.organizationId,
        teamIds: invitation.teamIds
      });
    } catch (error) {
      console.error("Error fetching invitation:", error);
      res.status(500).json({ message: "Failed to fetch invitation" });
    }
  });

  app.delete("/api/invitations/:id", requireAuth, async (req, res) => {
    try {
      const { id: invitationId } = req.params;
      const invitation = await storage.getInvitationById(invitationId);

      if (!invitation) {
        return res.status(404).json({ message: "Invitation not found" });
      }

      const currentUser = req.session.user;
      const userIsSiteAdmin = isSiteAdmin(currentUser);

      // Check if current user has permission to delete the invitation
      if (!userIsSiteAdmin && currentUser?.id !== invitation.invitedBy) {
        // If not site admin, they must be the one who sent the invitation
        return res.status(403).json({ message: "Access denied. You can only delete invitations you sent." });
      }

      // If the invited user is already in the organization, remove them first
      if (invitation.organizationId) {
        const invitedUser = await storage.getUserByEmail(invitation.email);
        if (invitedUser) {
          await storage.removeUserFromOrganization(invitedUser.id, invitation.organizationId);
        }
      }

      await storage.deleteInvitation(invitationId);
      res.json({ success: true });
    } catch (error) {
      console.error("Error deleting invitation:", error);
      res.status(500).json({ error: "Failed to delete invitation" });
    }
  });

  app.post("/api/invitations/:token/accept", authLimiter, async (req, res) => {
    try {
      const { token } = req.params;
      const { password, firstName, lastName, username } = req.body;

      if (!username || typeof username !== 'string' || username.trim().length < 3) {
        return res.status(400).json({ message: "Username must be at least 3 characters long" });
      }

      if (!/^[a-zA-Z0-9._-]+$/.test(username)) {
        return res.status(400).json({ message: "Username can only contain letters, numbers, periods, hyphens, and underscores" });
      }

      // Check if username already exists
      const existingUser = await storage.getUserByUsername(username);
      if (existingUser) {
        return res.status(400).json({ message: "Username already taken. Please choose a different username." });
      }

      const invitation = await storage.getInvitation(token);
      if (!invitation) {
        return res.status(404).json({ message: "Invitation not found" });
      }

      const result = await storage.acceptInvitation(token, {
        email: invitation.email,
        username,
        password,
        firstName,
        lastName
      });

      // Use the role from the invitation
      let userRole = invitation.role;
      if (result.user.isSiteAdmin === "true") {
        userRole = "site_admin";
      }

      // Log the new user in
      req.session.user = {
        id: result.user.id,
        username: result.user.username,
        email: result.user.emails?.[0] || `${result.user.username}@temp.local`,
        firstName: result.user.firstName,
        lastName: result.user.lastName,
        role: userRole,
        isSiteAdmin: result.user.isSiteAdmin === "true"
      };

      // Determine redirect URL based on user role
      let redirectUrl = "/";
      if (userRole === "athlete") {
        // For athletes, redirect to their user ID
        redirectUrl = `/athletes/${result.user.id}`;
      }

      res.json({ 
        success: true, 
        user: req.session.user,
        message: "Account created successfully!",
        redirectUrl
      });
    } catch (error) {
      console.error("Error accepting invitation:", error);
      res.status(500).json({ message: "Failed to accept invitation" });
    }
  });

  // User management routes
  app.get("/api/organizations-with-users", requireAuth, async (req, res) => {
    try {
      const currentUser = req.session.user;

      if (!currentUser?.id) {
        return res.status(401).json({ message: "User not authenticated" });
      }

      const userIsSiteAdmin = isSiteAdmin(currentUser);

      if (userIsSiteAdmin) {
        try {
          const orgsWithUsers = await storage.getOrganizationsWithUsers();
          res.json(orgsWithUsers);
        } catch (storageError) {
          console.error("Error in getOrganizationsWithUsers:", storageError);
          // Return organizations without invitations if invitation query fails
          const organizations = await storage.getOrganizations();
          const orgsWithUsers = await Promise.all(
            organizations.map(async (org) => {
              try {
                const users = await storage.getOrganizationUsers(org.id);
                return {
                  ...org,
                  users,
                  invitations: []
                };
              } catch (error) {
                console.error(`Error getting users for org ${org.id}:`, error);
                return {
                  ...org,
                  users: [],
                  invitations: []
                };
              }
            })
          );
          res.json(orgsWithUsers);
        }
      } else {
        // Get user's roles across all organizations to check access
        const userOrgs = await storage.getUserOrganizations(currentUser.id);
        const hasOrgAccess = userOrgs.some(uo => uo.role === "org_admin" || uo.role === "coach");

        if (hasOrgAccess) {
          // Org admins and coaches can see their own organizations
          try {
            const orgsWithUsers = await storage.getOrganizationsWithUsersForUser(currentUser.id);
            res.json(orgsWithUsers);
          } catch (storageError) {
            console.error("Error in getOrganizationsWithUsersForUser:", storageError);
            res.json([]);
          }
        } else {
          // Athletes and other roles have no access
          res.json([]);
        }
      }
    } catch (error) {
      console.error("Error fetching organizations with users:", error);
      res.status(500).json({ message: "Failed to fetch organizations with users" });
    }
  });

  app.get("/api/organizations/:id/profile", requireAuth, async (req, res) => {
    try {
      const { id } = req.params;
      const currentUser = req.session.user;

      if (!currentUser?.id) {
        return res.status(401).json({ message: "User not authenticated" });
      }

      // Athletes have no access to organization profiles
      const userRoles = await storage.getUserRoles(currentUser.id);
      if (userRoles.includes("athlete") && !await accessController.isSiteAdmin(currentUser.id)) {
        return res.status(403).json({ message: "Athletes cannot access organization profiles" });
      }

      // Check organization access
      try {
        await accessController.requireOrganizationAccess(currentUser.id, id);
      } catch (error) {
        return res.status(403).json({ 
          message: "Access denied. You can only view organizations you belong to."
        });
      }

      // Get organization profile
      const orgProfile = await storage.getOrganizationProfile(id);
      if (!orgProfile) {
        return res.status(404).json({ message: "Organization not found" });
      }

      res.json(orgProfile);
    } catch (error) {
      console.error("Error fetching organization profile:", error);
      res.status(500).json({ message: "Failed to fetch organization profile" });
    }
  });

  // DELETE /api/organizations/:id/users/:userId - Remove user from organization
  app.delete("/api/organizations/:id/users/:userId", requireAuth, async (req, res) => {
    try {
      const { id: organizationId, userId } = req.params;
      const currentUser = req.session.user;

      // Check if user has admin access to this organization
      const userIsSiteAdmin = isSiteAdmin(currentUser);

      if (!currentUser?.id) {
        return res.status(401).json({ message: "User not authenticated" });
      }

      if (!userIsSiteAdmin) {
        const userRoles = await storage.getUserRoles(currentUser.id, organizationId);
        const isOrgAdmin = userRoles.includes("org_admin");
        if (!isOrgAdmin) {
          return res.status(403).json({ message: "Access denied. Only organization admins can delete users." });
        }
      }

      // Prevent users from deleting themselves
      if (currentUser?.id === userId) {
        const isSiteAdminUser = isSiteAdmin(currentUser);
        const userRolesToCheck = await storage.getUserRoles(userId, organizationId);
        const isOrgAdminUser = userRolesToCheck.includes("org_admin");

        if (isSiteAdminUser) {
          return res.status(400).json({ message: "Site administrators cannot delete themselves. Please have another administrator remove your access." });
        } else if (isOrgAdminUser) {
          return res.status(400).json({ message: "Organization administrators cannot delete themselves. Please have another administrator remove your access." });
        } else {
          return res.status(400).json({ message: "You cannot delete yourself from the organization." });
        }
      }

      // Check if the organization exists
      const organization = await storage.getOrganization(organizationId);
      if (!organization) {
        return res.status(404).json({ message: "Organization not found" });
      }

      // Check if the user exists and is part of this organization
      const userOrgs = await storage.getUserOrganizations(userId);
      const isUserInOrg = userOrgs.some(org => org.organizationId === organizationId);
      if (!isUserInOrg) {
        return res.status(404).json({ message: "User not found in this organization" });
      }

      // Check if user is an org admin and if they're the last one
      const userRolesToDelete = await storage.getUserRoles(userId, organizationId);
      if (userRolesToDelete.includes("org_admin")) {
        // Count total org admins in this organization
        const orgProfile = await storage.getOrganizationProfile(organizationId);
        const orgAdmins = orgProfile?.coaches.filter(coach => 
          coach.roles.includes("org_admin")
        ) || [];

        if (orgAdmins.length <= 1) {
          return res.status(400).json({ 
            message: "Cannot delete the last organization administrator. Each organization must have at least one admin." 
          });
        }
      }

      // Remove user from organization
      await storage.removeUserFromOrganization(userId, organizationId);

      res.json({ message: "User removed from organization successfully" });
    } catch (error) {
      console.error("Error removing user from organization:", error);
      res.status(500).json({ message: "Internal server error" });
    }
  });

  // Organization User Management Routes (for org admins)
  app.post("/api/organizations/:id/users", requireAuth, async (req, res) => {
    try {
      const { id: organizationId } = req.params;
      const currentUser = req.session.user;

      // Check if user has access to manage this organization
      const userIsSiteAdmin = isSiteAdmin(currentUser);

      if (!currentUser?.id) {
        return res.status(401).json({ message: "User not authenticated" });
      }

      if (!userIsSiteAdmin) {
        if (!await canManageUsers(currentUser.id, organizationId)) {
          return res.status(403).json({ message: "Access denied" });
        }
      }

      const { role, ...userData } = req.body;
      const { emails, ...otherUserData } = req.body;
      const parsedUserData = insertUserSchema.omit({ role: true }).parse({
        ...otherUserData,
        emails: emails || [otherUserData.email || `${otherUserData.username}@temp.local`]
      });

      // Validate single role
      if (!role || typeof role !== 'string') {
        return res.status(400).json({ message: "A single role must be specified" });
      }

      // Validate role value
      const validRoles = ["org_admin", "coach", "athlete"];
      if (!validRoles.includes(role)) {
        return res.status(400).json({ message: `Invalid role: ${role}. Must be one of: ${validRoles.join(", ")}` });
      }

      // Org admins cannot create site admins
      if (!userIsSiteAdmin && role === "site_admin") {
        return res.status(403).json({ message: "Cannot create site administrators" });
      }

      // Always create new user - email addresses are not unique identifiers for athletes
      const user = await storage.createUser({
        ...parsedUserData,
        role: "athlete" // Default role, will be overridden by organization role
      });

      // Add user to organization with the specified role (removes any existing roles first)
      await storage.addUserToOrganization(user.id, organizationId, role);

      res.status(201).json({ 
        id: user.id, 
        emails: user.emails, 
        firstName: user.firstName, 
        lastName: user.lastName, 
        role: role,
        message: "User created successfully"
      });
    } catch (error) {
      if (error instanceof z.ZodError) {
        res.status(400).json({ message: "Validation error", errors: error.errors });
      } else {
        console.error("Error creating user:", error);
        res.status(500).json({ message: "Failed to create user" });
      }
    }
  });


  // GET /api/users/:id/profile - Get user profile information
  app.get("/api/users/:id/profile", requireAuth, async (req, res) => {
    try {
      const { id: userId } = req.params;
      const currentUser = req.session.user;

      // Check if user has access (site admin, org admin, or viewing own profile)
      const userIsSiteAdmin = isSiteAdmin(currentUser);

      if (!userIsSiteAdmin && currentUser?.id !== userId) {
        // Check if current user is an org admin in any shared organization
        const userOrgs = await storage.getUserOrganizations(userId);
        const currentUserOrgs = await storage.getUserOrganizations(currentUser?.id || "");

        const hasSharedOrg = userOrgs.some(userOrg => 
          currentUserOrgs.some(currentUserOrg => 
            currentUserOrg.organizationId === userOrg.organizationId && 
            currentUserOrg.role === "org_admin"
          )
        );

        if (!hasSharedOrg) {
          return res.status(403).json({ message: "Access denied" });
        }
      }

      // Get user information
      const user = await storage.getUser(userId);
      if (!user) {
        return res.status(404).json({ message: "User not found" });
      }

      // Get user's organizations and roles
      const userOrgs = await storage.getUserOrganizations(userId);
      const organizations = await Promise.all(
        userOrgs.map(async (userOrg) => {
          const org = await storage.getOrganization(userOrg.organizationId);
          return {
            id: org?.id,
            name: org?.name,
            role: userOrg.role
          };
        })
      );

      // Determine user role
      let userRole = "athlete";
      if (user.isSiteAdmin === "true") {
        userRole = "site_admin";
      } else if (userOrgs && userOrgs.length > 0) {
        // Use the first organization role (users should only have one role per org)
        userRole = userOrgs[0].role;
      }

      const userProfile = {
        id: user.id,
        firstName: user.firstName,
        lastName: user.lastName,
        username: user.username,
        emails: user.emails,
        role: userRole,
        organizations: organizations.filter(org => org.id && org.name)
      };

      res.json(userProfile);
    } catch (error) {
      console.error("Error fetching user profile:", error);
      res.status(500).json({ message: "Internal server error" });
    }
  });

  // Site Admin Management Routes
  app.get("/api/site-admins", requireSiteAdmin, async (req, res) => {
    try {
      const siteAdmins = await storage.getSiteAdminUsers();
      res.json(siteAdmins);
    } catch (error) {
      console.error("Error fetching site admins:", error);
      res.status(500).json({ message: "Failed to fetch site admins" });
    }
  });

  // Get all users (site admin only)
  app.get("/api/users", requireSiteAdmin, async (req, res) => {
    try {
      const users = await storage.getUsers();
      res.json(users);
    } catch (error) {
      console.error("Error getting users:", error);
      res.status(500).json({ message: "Failed to get users" });
    }
  });

  app.post("/api/site-admins", requireSiteAdmin, async (req, res) => {
    try {
      const adminData = createSiteAdminSchema.parse(req.body);

      const newUser = await storage.createUser({
        username: adminData.username,
        emails: [adminData.username + "@admin.local"], // Use username as email with dummy domain
        firstName: adminData.firstName,
        lastName: adminData.lastName,
        password: adminData.password,
        role: "site_admin",
        isSiteAdmin: "true"
      });

      res.json({
        user: {
          id: newUser.id,
          email: newUser.emails?.[0] || `${newUser.username}@admin.local`,
          firstName: newUser.firstName,
          lastName: newUser.lastName,
          role: "site_admin",
        },
        message: "Site admin created successfully"
      });
    } catch (error) {
      if (error instanceof z.ZodError) {
        res.status(400).json({ message: "Validation error", errors: error.errors });
      } else {
        console.error("Error creating site admin:", error);
        res.status(500).json({ message: "Failed to create site admin" });
      }
    }
  });


  app.put("/api/users/:id/role", requireAuth, async (req, res) => {
    try {
      const { id } = req.params;
      const { role, organizationId } = req.body;
      const currentUser = req.session.user;

      if (!currentUser?.id) {
        return res.status(401).json({ message: "User not authenticated" });
      }

      // Get the user to check current role and organization membership
      const user = await storage.getUser(id);
      if (!user) {
        return res.status(404).json({ message: "User not found" });
      }

      // Check if user belongs to any organization
      const userOrgs = await storage.getUserOrganizations(id);
      const isOrgUser = userOrgs && userOrgs.length > 0;

      // Authorization checks
      const userIsSiteAdmin = isSiteAdmin(currentUser);

      if (!userIsSiteAdmin) {
        // For non-site admins, check org admin permissions
        if (!organizationId) {
          return res.status(400).json({ message: "Organization ID required for role changes" });
        }

        if (!await canManageUsers(currentUser.id, organizationId)) {
          return res.status(403).json({ message: "Access denied. Only organization admins can change user roles." });
        }

        // Check if target user is in the same organization
        const targetUserRoles = await storage.getUserRoles(id, organizationId);
        if (targetUserRoles.length === 0) {
          return res.status(403).json({ message: "User not found in this organization" });
        }

        // Prevent org admins from modifying themselves
        if (currentUser.id === id) {
          return res.status(403).json({ message: "You cannot change your own role" });
        }

        // Org admins can only change roles of coaches and other org admins (not athletes)
        const canChangeRole = targetUserRoles.some(userRole => ["org_admin", "coach"].includes(userRole));
        if (!canChangeRole) {
          return res.status(403).json({ message: "You can only change roles of coaches and organization admins" });
        }

        // Org admins cannot promote users to site admin
        if (role === "site_admin") {
          return res.status(403).json({ message: "Cannot promote users to site administrator" });
        }
      }

      // Role validation rules
      if (isOrgUser && role === "site_admin") {
        return res.status(400).json({ 
          message: "Users from organizations cannot be made site admins" 
        });
      }

      // Prevent conflicting role combinations: athlete vs coach/org_admin
      // Note: Since roles are stored in userOrganizations, we'll get current roles from the organization context
      const currentUserRoles = await storage.getUserRoles(id, organizationId || userOrgs[0]?.organizationId);
      const hasAthleteRole = currentUserRoles.includes('athlete');
      const hasCoachOrAdminRole = currentUserRoles.some(r => ['coach', 'org_admin'].includes(r));
      
      if ((hasAthleteRole && (role === 'coach' || role === 'org_admin')) ||
          (hasCoachOrAdminRole && role === 'athlete')) {
        return res.status(400).json({ 
          message: "Athletes cannot be coaches or admins, and coaches/admins cannot be athletes" 
        });
      }

      // Valid roles for organization users
      if (isOrgUser && !['athlete', 'coach', 'org_admin'].includes(role)) {
        return res.status(400).json({ 
          message: "Invalid role for organization user" 
        });
      }

      // Athletes cannot have their roles changed by org admins
      if (!userIsSiteAdmin) {
        const targetUserCurrentRoles = await storage.getUserRoles(id, organizationId || userOrgs[0]?.organizationId);
        if (targetUserCurrentRoles.includes("athlete")) {
          return res.status(403).json({ message: "Athlete roles cannot be changed by organization admins" });
        }
      }

      // Update user role differently based on who is making the change
      if (userIsSiteAdmin) {
        // Site admins can update roles in all organizations the user belongs to
        if (isOrgUser) {
          for (const userOrg of userOrgs) {
            // Use addUserToOrganization to ensure single role per org
            await storage.addUserToOrganization(id, userOrg.organizationId, role);
          }
        }
        const updatedUser = await storage.getUser(id);
        res.json(updatedUser);
      } else {
        // Org admins can only update role in their specific organization
        // Use addUserToOrganization to ensure single role per org
        await storage.addUserToOrganization(id, organizationId!, role);

        // Get updated user info to return
        const updatedUser = await storage.getUser(id);
        res.json(updatedUser);
      }
    } catch (error) {
      console.error("Error updating user role:", error);
      res.status(500).json({ message: "Failed to update user role" });
    }
  });

  // PUT /api/users/:id/status - Toggle user active/inactive status (site admin only)
  app.put("/api/users/:id/status", requireAuth, async (req, res) => {
    try {
      const { id } = req.params;
      const { isActive } = req.body;
      const currentUser = req.session.user;

      // Only site admins can activate/deactivate users
      const userIsSiteAdmin = isSiteAdmin(currentUser);

      if (!userIsSiteAdmin) {
        return res.status(403).json({ message: "Access denied. Only site administrators can activate/deactivate users." });
      }

      // Cannot deactivate self
      if (currentUser?.id === id) {
        return res.status(400).json({ message: "You cannot deactivate your own account." });
      }

      // Update user status
      const user = await storage.updateUser(id, { isActive: isActive ? "true" : "false" });

      res.json({ 
        message: `User ${isActive ? 'activated' : 'deactivated'} successfully`,
        user 
      });
    } catch (error) {
      console.error("Error updating user status:", error);
      res.status(500).json({ message: "Failed to update user status" });
    }
  });

  // GET /api/users/check-username - Check if username is available
  app.get("/api/users/check-username", async (req, res) => {
    try {
      const { username } = req.query;

      if (!username || typeof username !== 'string') {
        return res.status(400).json({ message: "Username is required" });
      }

      const existingUser = await storage.getUserByUsername(username);

      res.json({ 
        available: !existingUser,
        username: username
      });
    } catch (error) {
      console.error("Error checking username:", error);
      res.status(500).json({ message: "Failed to check username availability" });
    }
  });

  // Verify single role constraint (Site Admin only)
  app.get("/api/admin/verify-roles", requireSiteAdmin, async (req, res) => {
    try {
      const users = await storage.getUsers();
      const violations: any[] = [];
      const fixes: any[] = [];

      for (const user of users) {
        if (user.isSiteAdmin === "true") continue; // Skip site admins

        const validation = await storage.validateUserRoleConstraint(user.id);
        if (!validation.valid) {
          violations.push({
            userId: user.id,
            userName: `${user.firstName} ${user.lastName}`,
            email: user.emails[0],
            violations: validation.violations
          });

          // Auto-fix by keeping only the first role per organization
          const userOrgRelations = await db.select()
            .from(userOrganizations)
            .where(eq(userOrganizations.userId, user.id));

          const orgRoleMap = new Map<string, string>();
          for (const relation of userOrgRelations) {
            if (!orgRoleMap.has(relation.organizationId)) {
              orgRoleMap.set(relation.organizationId, relation.role);
            }
          }

          // Remove all roles and re-add single role per org
          await db.delete(userOrganizations)
            .where(eq(userOrganizations.userId, user.id));

          for (const [orgId, role] of Array.from(orgRoleMap.entries())) {
            await db.insert(userOrganizations).values({
              userId: user.id,
              organizationId: orgId,
              role
            });
            fixes.push({
              userId: user.id,
              organizationId: orgId,
              keptRole: role
            });
          }
        }
      }

      res.json({
        totalUsersChecked: users.length,
        violationsFound: violations.length,
        violations,
        fixesApplied: fixes.length,
        fixes,
        message: violations.length === 0 ? "All users have valid single roles per organization" : `Fixed ${fixes.length} role constraint violations`
      });
    } catch (error) {
      console.error("Error verifying roles:", error);
      res.status(500).json({ message: "Failed to verify role constraints" });
    }
  });

  app.delete("/api/users/:id", requireAuth, async (req, res) => {
    try {
      const { id } = req.params;
      await storage.deleteUser(id);
      res.json({ message: "User deleted successfully" });
    } catch (error) {
      console.error("Error deleting user:", error);
      res.status(500).json({ message: "Failed to delete user" });
    }
  });

  // Profile management routes
  app.put("/api/profile", requireAuth, async (req, res) => {
    try {
      const currentUser = req.session.user;

      // Handle old admin system
      if (req.session.admin && !currentUser) {
        return res.status(400).json({ message: "Profile updates not available for legacy admin account. Please use the new user system." });
      }

      if (!currentUser?.id) {
        return res.status(401).json({ message: "User not authenticated" });
      }

      const profileData = updateProfileSchema.parse(req.body);
      const updatedUser = await storage.updateUser(currentUser.id, profileData);

      // Update session with new data
      if (req.session.user) {
        req.session.user = {
          ...req.session.user,
          email: updatedUser.emails?.[0] || `${updatedUser.username}@temp.local`,
          firstName: updatedUser.firstName,
          lastName: updatedUser.lastName,
        };
      }

      res.json({
        id: updatedUser.id,
        email: updatedUser.emails?.[0] || `${updatedUser.username}@temp.local`,
        firstName: updatedUser.firstName,
        lastName: updatedUser.lastName,
      });
    } catch (error) {
      if (error instanceof z.ZodError) {
        res.status(400).json({ message: "Validation error", errors: error.errors });
      } else {
        console.error("Error updating profile:", error);
        res.status(500).json({ message: "Failed to update profile" });
      }
    }
  });

  app.put("/api/profile/password", requireAuth, async (req, res) => {
    try {
      const currentUser = req.session.user;

      // Handle old admin system
      if (req.session.admin && !currentUser) {
        return res.status(400).json({ message: "Password changes not available for legacy admin account. Please use the new user system." });
      }

      if (!currentUser?.id) {
        return res.status(401).json({ message: "User not authenticated" });
      }

      const passwordData = changePasswordSchema.parse(req.body);

      // Get current user from database to check password
      const dbUser = await storage.getUser(currentUser.id);
      if (!dbUser) {
        return res.status(404).json({ message: "User not found" });
      }

      // Verify current password
      const isCurrentPasswordValid = await bcrypt.compare(passwordData.currentPassword, dbUser.password);
      if (!isCurrentPasswordValid) {
        return res.status(400).json({ message: "Current password is incorrect" });
      }

      // Update password
      await storage.updateUser(currentUser.id, { password: passwordData.newPassword });

      res.json({ message: "Password updated successfully" });
    } catch (error) {
      if (error instanceof z.ZodError) {
        res.status(400).json({ message: "Validation error", errors: error.errors });
      } else {
        console.error("Error changing password:", error);
        res.status(500).json({ message: "Failed to change password" });
      }
    }
  });

  // Configure multer for CSV file uploads
  const upload = multer({
    storage: multer.memoryStorage(),
    limits: {
      fileSize: 5 * 1024 * 1024, // 5MB limit
    },
    fileFilter: (req, file, cb) => {
      if (file.mimetype === 'text/csv' || file.originalname.endsWith('.csv')) {
        cb(null, true);
      } else {
        cb(new Error('Only CSV files are allowed'));
      }
    }
  });

  // Configure multer for image uploads (OCR)
  const imageUpload = multer({
    storage: multer.memoryStorage(),
    limits: {
      fileSize: 10 * 1024 * 1024, // 10MB limit for images
    },
    fileFilter: (req, file, cb) => {
      const allowedMimes = ['image/jpeg', 'image/jpg', 'image/png', 'image/webp', 'application/pdf'];
      if (allowedMimes.includes(file.mimetype)) {
        cb(null, true);
      } else {
        cb(new Error('Only image files (JPG, PNG, WebP) and PDF files are allowed'));
      }
    }
  });

  // Import routes
  app.post("/api/import/:type", requireAuth, upload.single('file'), async (req, res) => {
    try {
      const { type } = req.params;
      const { createMissing, teamId } = req.body;
      const file = req.file;

      if (!file) {
        return res.status(400).json({ message: "No file uploaded" });
      }

      if (type !== 'athletes' && type !== 'measurements') {
        return res.status(400).json({ message: "Invalid import type. Use 'athletes' or 'measurements'" });
      }

      const results: any[] = [];
      const errors: any[] = [];
      const warnings: any[] = [];
      let totalRows = 0;

      // Parse CSV data
      const csvData: any[] = [];
      const csvText = file.buffer.toString('utf-8');

      // Split CSV into lines and parse
      const lines = csvText.split('\n').filter(line => line.trim());
      if (lines.length === 0) {
        return res.status(400).json({ message: "CSV file is empty" });
      }

      const headers = lines[0].split(',').map(h => h.trim().replace(/^"|"$/g, ''));

      for (let i = 1; i < lines.length; i++) {
        const values = lines[i].split(',').map(v => v.trim().replace(/^"|"$/g, ''));
        const row: any = {};
        headers.forEach((header, index) => {
          row[header] = values[index] || '';
        });
        csvData.push(row);
        totalRows++;
      }

      if (type === 'athletes') {
        // Process athletes import
        for (let i = 0; i < csvData.length; i++) {
          const row = csvData[i];
          const rowNum = i + 2; // Account for header row
          try {
            const { firstName, lastName, birthDate, birthYear, graduationYear, emails, phoneNumbers, sports, height, weight, school, teamName, gender } = row;

            if (!firstName || !lastName) {
              errors.push({ row: rowNum, error: "First name and last name are required" });
              continue;
            }

            // Validate gender field if provided
            let validatedGender: string | undefined;
            if (gender && gender.trim()) {
              const trimmedGender = gender.trim();
              if (['Male', 'Female', 'Not Specified'].includes(trimmedGender)) {
                validatedGender = trimmedGender;
              } else {
                warnings.push({
                  row: `Row ${rowNum} (${firstName} ${lastName})`,
                  warning: `Invalid gender value '${trimmedGender}'. Using 'Not Specified' instead. Valid values: Male, Female, Not Specified`
                });
                validatedGender = 'Not Specified';
              }
            }

            // Smart contact data detection and placement
            const contactData = smartPlaceContactData(row);
            const emailArray = contactData.emails;
            const phoneArray = contactData.phoneNumbers;
            
            // Add any warnings to import results for user feedback
            if (contactData.warnings.length > 0) {
              contactData.warnings.forEach(warning => {
                warnings.push({ 
                  row: `Row ${rowNum} (${firstName} ${lastName})`, 
                  warning: warning 
                });
              });
            }
            const sportsArray = sports ? sports.split(';').map((s: string) => s.trim()).filter(Boolean) : [];

            // Generate username
            const baseUsername = `${firstName.toLowerCase()}${lastName.toLowerCase()}`.replace(/[^a-z0-9]/g, '');
            let username = baseUsername;
            let counter = 1;
            while (await storage.getUserByUsername(username)) {
              username = `${baseUsername}${counter}`;
              counter++;
            }

            const athleteData = {
              username,
              firstName,
              lastName,
              emails: emailArray.length > 0 ? emailArray : [`${username}@temp.local`],
              phoneNumbers: phoneArray,
              birthDate: birthDate || undefined,
              birthYear: birthYear && !isNaN(parseInt(birthYear)) ? parseInt(birthYear) : (birthDate ? new Date(birthDate).getFullYear() : undefined),
              graduationYear: graduationYear && !isNaN(parseInt(graduationYear)) ? parseInt(graduationYear) : undefined,
              sports: sportsArray,
              height: height && !isNaN(parseInt(height)) ? parseInt(height) : undefined,
              weight: weight && !isNaN(parseInt(weight)) ? parseInt(weight) : undefined,
              school: school || undefined,
              gender: validatedGender,
              password: 'INVITATION_PENDING', // Inactive until invited
              isActive: "false",
              role: "athlete"
            };

            // Create or find athlete
            let athlete;
            if (createMissing === 'true') {
              athlete = await storage.createUser(athleteData as any);

              // Add to team if specified
              if (teamId) {
                await storage.addUserToTeam(athlete.id, teamId);

                // Also add to organization as athlete
                const team = await storage.getTeam(teamId);
                if (team?.organization?.id) {
                  await storage.addUserToOrganization(athlete.id, team.organization.id, 'athlete');
                }
              }
            } else {
              // Match existing athlete by name and birth year
              const existingAthlete = await storage.getAthletes({
                search: `${firstName} ${lastName}`
              });

              const matchedAthlete = existingAthlete.find(p => 
                p.firstName?.toLowerCase() === firstName.toLowerCase() && 
                p.lastName?.toLowerCase() === lastName.toLowerCase() &&
                (birthYear ? p.birthYear === parseInt(birthYear) : true)
              );

              if (matchedAthlete) {
                athlete = matchedAthlete;
                
                // Check if athlete is already on the target team using reliable method
                let isAlreadyOnTeam = false;
                if (teamId) {
                  try {
                    const userTeams = await storage.getUserTeams(athlete.id);
                    isAlreadyOnTeam = userTeams.some((ut: any) => String(ut.team.id) === String(teamId));
                  } catch (error) {
                    console.warn(`Could not check team membership for user ${athlete.id}:`, error);
                    // Err on the side of caution - don't deactivate if we can't verify membership
                    isAlreadyOnTeam = true;
                  }
                }
                
                // If athlete is not already on the team, mark them as inactive when importing
                // Only deactivate if we have a target team to check against
                if (teamId && !isAlreadyOnTeam) {
                  await storage.updateUser(athlete.id, { isActive: "false" });
                  athlete.isActive = "false"; // Update local object for consistency
                  
                  results.push({
                    action: 'matched_and_deactivated',
                    athlete: {
                      id: athlete.id,
                      name: `${athlete.firstName} ${athlete.lastName}`,
                      username: athlete.username,
                      note: 'Athlete deactivated as they were not already on the target team'
                    }
                  });
                  continue; // Skip the normal results.push below to avoid duplication
                }
                
              } else {
                errors.push({ row: rowNum, error: `Athlete ${firstName} ${lastName} not found` });
                continue;
              }
            }

            results.push({
              action: createMissing === 'true' ? 'created' : 'matched',
              athlete: {
                id: athlete.id,
                name: `${athlete.firstName} ${athlete.lastName}`,
                username: athlete.username
              }
            });
          } catch (error) {
            console.error('Error processing athlete row:', error);
            errors.push({ row: rowNum, error: error instanceof Error ? error.message : 'Unknown error' });
          }
        }
      } else if (type === 'measurements') {
        // Process measurements import
        for (let i = 0; i < csvData.length; i++) {
          const row = csvData[i];
          const rowNum = i + 2; // Account for header row
          try {
            const { firstName, lastName, teamName, date, age, metric, value, units, flyInDistance, notes, gender } = row;

            // Validate required fields
            if (!firstName || !lastName || !teamName || !date || !metric || !value) {
              errors.push({ row: rowNum, error: "First name, last name, team name, date, metric, and value are required" });
              continue;
            }

<<<<<<< HEAD
            // Find player by name and team
            // Note: gender field can be included in CSV for additional matching context
=======
            // Find athlete by name and team
>>>>>>> 24b687d1
            const athletes = await storage.getAthletes({
              search: `${firstName} ${lastName}`
            });

            let matchedAthlete;
            if (teamName) {
              // Clean up team name for comparison
              const cleanTeamName = teamName.toLowerCase().trim();
              
              // Match by firstName + lastName + team
              matchedAthlete = (athletes as any[]).find((p: any) => 
                p.firstName?.toLowerCase().trim() === firstName.toLowerCase().trim() && 
                p.lastName?.toLowerCase().trim() === lastName.toLowerCase().trim() &&
                p.teams?.some((team: any) => team.name?.toLowerCase().trim() === cleanTeamName)
              );

              // If no exact match, try partial team name matching
              if (!matchedAthlete) {
                matchedAthlete = (athletes as any[]).find((p: any) => 
                  p.firstName?.toLowerCase().trim() === firstName.toLowerCase().trim() && 
                  p.lastName?.toLowerCase().trim() === lastName.toLowerCase().trim() &&
                  p.teams?.some((team: any) => {
                    const teamNameClean = team.name?.toLowerCase().trim();
                    return teamNameClean?.includes(cleanTeamName) || cleanTeamName.includes(teamNameClean);
                  })
                );
              }
            } else {
              // Fallback to just name matching if no team specified
              matchedAthlete = athletes.find(p => 
                p.firstName?.toLowerCase().trim() === firstName.toLowerCase().trim() && 
                p.lastName?.toLowerCase().trim() === lastName.toLowerCase().trim()
              );
            }

            if (!matchedAthlete) {
              // Add debugging information to error message
              const nameMatches = (athletes as any[]).filter((p: any) => 
                p.firstName?.toLowerCase().trim() === firstName.toLowerCase().trim() && 
                p.lastName?.toLowerCase().trim() === lastName.toLowerCase().trim()
              );
              
              let errorMsg;
              if (teamName) {
                if (nameMatches.length > 0) {
                  const availableTeams = nameMatches.flatMap((p: any) => p.teams?.map((t: any) => t.name) || []).join(', ');
                  errorMsg = `Athlete ${firstName} ${lastName} not found in team "${teamName}". Available teams: ${availableTeams}`;
                } else {
                  errorMsg = `Athlete ${firstName} ${lastName} not found in team "${teamName}"`;
                }
              } else {
                errorMsg = `Athlete ${firstName} ${lastName} not found`;
              }
              errors.push({ row: rowNum, error: errorMsg });
              continue;
            }

            const measurementData = {
              userId: matchedAthlete.id,
              date,
              age: age && !isNaN(parseInt(age)) ? parseInt(age) : undefined,
              metric,
              value: parseFloat(value),
              units: units || (metric === 'FLY10_TIME' ? 's' : metric === 'VERTICAL_JUMP' ? 'in' : ''),
              flyInDistance: flyInDistance && !isNaN(parseInt(flyInDistance)) ? parseInt(flyInDistance) : undefined,
              notes: notes || undefined,
              isVerified: "false"
            };

            const measurement = await storage.createMeasurement(measurementData, req.session.user!.id);

            results.push({
              action: 'created',
              measurement: {
                id: measurement.id,
                athlete: `${matchedAthlete.firstName} ${matchedAthlete.lastName}`,
                metric: measurement.metric,
                value: measurement.value,
                date: measurement.date
              }
            });
          } catch (error) {
            console.error('Error processing measurement row:', error);
            errors.push({ row: rowNum, error: error instanceof Error ? error.message : 'Unknown error' });
          }
        }
      }

      res.json({
        type,
        totalRows,
        results,
        errors,
        warnings,
        summary: {
          successful: results.length,
          failed: errors.length,
          warnings: warnings.length
        }
      });
    } catch (error) {
      console.error('Import error:', error);
      res.status(500).json({ message: "Import failed", error: error instanceof Error ? error.message : 'Unknown error' });
    }
  });

  // Photo OCR upload route
  app.post("/api/import/photo", requireAuth, imageUpload.single('file'), async (req, res) => {
    try {
      const currentUser = req.session.user;
      const file = req.file;

      if (!currentUser?.id) {
        return res.status(401).json({ message: "User not authenticated" });
      }

      // Athletes cannot upload photos for import
      if (currentUser?.role === "athlete") {
        return res.status(403).json({ message: "Athletes cannot import measurement data" });
      }

      if (!file) {
        return res.status(400).json({ message: "No image file uploaded" });
      }

      console.log(`Processing OCR for file: ${file.originalname}, size: ${file.size} bytes, type: ${file.mimetype}`);

      // Extract text and data using OCR
      const ocrResult = await ocrService.extractTextFromImage(file.buffer);
      
      console.log(`OCR completed with confidence: ${ocrResult.confidence}%, extracted ${ocrResult.extractedData.length} measurements`);

      // Convert extracted data to the same format as CSV import
      const processedData: any[] = [];
      const errors: any[] = [];
      const warnings: string[] = [...ocrResult.warnings];

      for (let i = 0; i < ocrResult.extractedData.length; i++) {
        const extracted = ocrResult.extractedData[i];
        const rowNum = i + 1;

        try {
          if (!extracted.firstName || !extracted.lastName || !extracted.metric || !extracted.value) {
            errors.push({ 
              row: rowNum, 
              error: `Incomplete data: ${extracted.rawText}`,
              data: extracted
            });
            continue;
          }

          // Validate and clean the measurement value
          const numericValue = parseFloat(extracted.value);
          if (isNaN(numericValue) || numericValue <= 0) {
            errors.push({ 
              row: rowNum, 
              error: `Invalid measurement value: ${extracted.value}`,
              data: extracted
            });
            continue;
          }

          // Find or suggest creating the athlete
          const athletes = await storage.getAthletes({
            search: `${extracted.firstName} ${extracted.lastName}`
          });

          let userId: string | null = null;
          
          if (athletes.length > 0) {
            // Found existing athlete(s)
            const exactMatch = athletes.find(a => 
              a.firstName.toLowerCase() === extracted.firstName!.toLowerCase() &&
              a.lastName.toLowerCase() === extracted.lastName!.toLowerCase()
            );
            
            if (exactMatch) {
              userId = exactMatch.id;
            } else {
              // Partial match - suggest the closest one
              userId = athletes[0].id;
              warnings.push(`Using closest match for ${extracted.firstName} ${extracted.lastName}: ${athletes[0].firstName} ${athletes[0].lastName}`);
            }
          } else {
            errors.push({ 
              row: rowNum, 
              error: `Athlete not found: ${extracted.firstName} ${extracted.lastName}. Please create the athlete first or use CSV import with createMissing=true.`,
              data: extracted
            });
            continue;
          }

          // Calculate age if not provided
          let age = extracted.age ? parseInt(extracted.age) : undefined;
          if (!age && extracted.date) {
            const user = await storage.getUser(userId);
            if (user?.birthDate) {
              const measurementDate = new Date(extracted.date);
              const birthDate = new Date(user.birthDate);
              age = measurementDate.getFullYear() - birthDate.getFullYear();
              if (measurementDate < new Date(measurementDate.getFullYear(), birthDate.getMonth(), birthDate.getDate())) {
                age -= 1;
              }
            }
          }

          // Use current date if no date extracted
          const measurementDate = extracted.date || new Date().toISOString().split('T')[0];

          // Create measurement data
          const measurementData = {
            userId: userId,
            date: measurementDate,
            metric: extracted.metric as any,
            value: numericValue,
            age: age || 18, // Default age if we can't determine it
            notes: `OCR Import - Raw: ${extracted.rawText} (Confidence: ${extracted.confidence}%)`
          };

          // Create the measurement
          const measurement = await storage.createMeasurement(measurementData, currentUser.id);
          
          processedData.push({
            measurement,
            athlete: `${extracted.firstName} ${extracted.lastName}`,
            rawText: extracted.rawText,
            confidence: extracted.confidence
          });

        } catch (error) {
          console.error(`Error processing measurement ${rowNum}:`, error);
          errors.push({ 
            row: rowNum, 
            error: `Processing failed: ${error}`,
            data: extracted
          });
        }
      }

      res.json({
        success: true,
        message: `OCR processing completed`,
        results: {
          totalExtracted: ocrResult.extractedData.length,
          successful: processedData.length,
          failed: errors.length,
          ocrConfidence: ocrResult.confidence,
          extractedText: ocrResult.text,
          processedData,
          errors,
          warnings
        }
      });

    } catch (error) {
      console.error("Photo OCR import error:", error);
      res.status(500).json({ 
        message: "Failed to process image", 
        error: error instanceof Error ? error.message : String(error)
      });
    }
  });

  // Export routes
  app.get("/api/export/athletes", requireAuth, async (req, res) => {
    try {
      const currentUser = req.session.user;
      if (!currentUser?.id) {
        return res.status(401).json({ message: "User not authenticated" });
      }

      // Get all athletes with comprehensive data
      const athletes = await storage.getAthletes();

      // Transform to CSV format with all database fields
      const csvHeaders = [
        'id', 'firstName', 'lastName', 'fullName', 'username', 'emails', 'phoneNumbers',
        'birthDate', 'birthYear', 'graduationYear', 'school', 'sports', 'height', 'weight',
        'teams', 'isActive', 'createdAt'
      ];

      const csvRows = (athletes as any[]).map((athlete: any) => {
        const teams = athlete.teams ? athlete.teams.map((t: any) => t.name).join(';') : '';
        const emails = Array.isArray(athlete.emails) ? athlete.emails.join(';') : (athlete.emails || '');
        const phoneNumbers = Array.isArray(athlete.phoneNumbers) ? athlete.phoneNumbers.join(';') : (athlete.phoneNumbers || '');
        const sports = Array.isArray(athlete.sports) ? athlete.sports.join(';') : (athlete.sports || '');

        return [
          athlete.id,
          athlete.firstName,
          athlete.lastName,
          athlete.fullName,
          athlete.username,
          emails,
          phoneNumbers,
          athlete.birthDate || '',
          athlete.birthYear || '',
          athlete.graduationYear || '',
          athlete.school || '',
          sports,
          athlete.height || '',
          athlete.weight || '',
          teams,
          athlete.isActive,
          athlete.createdAt
        ].map(field => {
          // Escape commas and quotes for CSV
          const value = String(field || '');
          if (value.includes(',') || value.includes('"') || value.includes('\n')) {
            return `"${value.replace(/"/g, '""')}"`;
          }
          return value;
        }).join(',');
      });

      const csvContent = [csvHeaders.join(','), ...csvRows].join('\n');

      res.setHeader('Content-Type', 'text/csv');
      res.setHeader('Content-Disposition', 'attachment; filename="athletes.csv"');
      res.send(csvContent);
    } catch (error) {
      console.error("Error exporting athletes:", error);
      res.status(500).json({ message: "Failed to export athletes" });
    }
  });

  app.get("/api/export/measurements", requireAuth, async (req, res) => {
    try {
      const currentUser = req.session.user;
      if (!currentUser?.id) {
        return res.status(401).json({ message: "User not authenticated" });
      }

      // Extract query parameters for filtering
      const {playerId, teamIds, metric, dateFrom, dateTo, birthYearFrom, birthYearTo, ageFrom, ageTo, search, sport, gender, organizationId } = req.query;

      const filters: any = {
        playerId: playerId as string,
        teamIds: teamIds ? (teamIds as string).split(',') : undefined,
        metric: metric as string,
        dateFrom: dateFrom as string,
        dateTo: dateTo as string,
        birthYearFrom: birthYearFrom ? parseInt(birthYearFrom as string) : undefined,
        birthYearTo: birthYearTo ? parseInt(birthYearTo as string) : undefined,
        ageFrom: ageFrom ? parseInt(ageFrom as string) : undefined,
        ageTo: ageTo ? parseInt(ageTo as string) : undefined,
        search: search as string,
        sport: sport as string,
        gender: gender as string,
        organizationId: organizationId as string,
        includeUnverified: true
      };

      // Get measurements with filtering
      const measurements = await storage.getMeasurements(filters);

      // Transform to CSV format with all database fields including gender
      const csvHeaders = [
        'id', 'firstName', 'lastName', 'fullName', 'birthYear', 'gender', 'teams',
        'date', 'age', 'metric', 'value', 'units', 'flyInDistance', 'notes',
        'submittedBy', 'verifiedBy', 'isVerified', 'createdAt'
      ];

      const csvRows = measurements.map(measurement => {
        const user = measurement.user;
        const teams = user?.teams ? user.teams.map((t: any) => t.name).join(';') : '';
        const submittedBy = measurement.submittedBy || '';
        const verifiedBy = measurement.verifiedBy || '';

        return [
          measurement.id,
          user?.firstName || '',
          user?.lastName || '',
          user?.fullName || '',
          user?.birthYear || '',
          user?.gender || '',
          teams,
          measurement.date,
          measurement.age,
          measurement.metric,
          measurement.value,
          measurement.units,
          measurement.flyInDistance || '',
          measurement.notes || '',
          submittedBy,
          verifiedBy,
          measurement.isVerified,
          measurement.createdAt
        ].map(field => {
          // Escape commas and quotes for CSV
          const value = String(field || '');
          if (value.includes(',') || value.includes('"') || value.includes('\n')) {
            return `"${value.replace(/"/g, '""')}"`;
          }
          return value;
        }).join(',');
      });

      const csvContent = [csvHeaders.join(','), ...csvRows].join('\n');

      res.setHeader('Content-Type', 'text/csv');
      res.setHeader('Content-Disposition', 'attachment; filename="measurements.csv"');
      res.send(csvContent);
    } catch (error) {
      console.error("Error exporting measurements:", error);
      res.status(500).json({ message: "Failed to export measurements" });
    }
  });

  app.get("/api/export/teams", requireAuth, async (req, res) => {
    try {
      const currentUser = req.session.user;
      if (!currentUser?.id) {
        return res.status(401).json({ message: "User not authenticated" });
      }

      // Get all teams with comprehensive data
      const teams = await storage.getTeams();

      // Transform to CSV format with all database fields
      const csvHeaders = [
        'id', 'name', 'organizationId', 'organizationName', 'level', 'notes', 'createdAt'
      ];

      const csvRows = teams.map(team => {
        return [
          team.id,
          team.name,
          team.organizationId,
          team.organization?.name || '',
          team.level || '',
          team.notes || '',
          team.createdAt
        ].map(field => {
          // Escape commas and quotes for CSV
          const value = String(field || '');
          if (value.includes(',') || value.includes('"') || value.includes('\n')) {
            return `"${value.replace(/"/g, '""')}"`;
          }
          return value;
        }).join(',');
      });

      const csvContent = [csvHeaders.join(','), ...csvRows].join('\n');

      res.setHeader('Content-Type', 'text/csv');
      res.setHeader('Content-Disposition', 'attachment; filename="teams.csv"');
      res.send(csvContent);
    } catch (error) {
      console.error("Error exporting teams:", error);
      res.status(500).json({ message: "Failed to export teams" });
    }
  });

  // Admin endpoint to fix contact data for all athletes
  app.post("/api/admin/fix-contact-data", requireAuth, async (req, res) => {
    try {
      // Check if user is site admin
      if (req.session.user!.role !== 'site_admin') {
        return res.status(403).json({ message: "Only site administrators can perform this action" });
      }

      const results: any[] = [];
      const errors: any[] = [];

      // Get all users (athletes)
      const allUsers = await storage.getAthletes();
      
      for (const user of allUsers) {
        try {
          let hasChanges = false;
          const currentEmails = [...(user.emails || [])];
          const currentPhones = [...(user.phoneNumbers || [])];
          const newEmails: string[] = [];
          const newPhones: string[] = [];
          
          // Check phone numbers for emails
          currentPhones.forEach(phone => {
            if (isValidEmail(phone)) {
              // Found email in phone numbers
              if (!currentEmails.includes(phone) && !newEmails.includes(phone)) {
                newEmails.push(phone);
                hasChanges = true;
                results.push({
                  userId: user.id,
                  name: `${user.firstName} ${user.lastName}`,
                  action: `Moved email "${phone}" from phone numbers to emails`
                });
              }
            } else {
              // Keep as phone number
              newPhones.push(phone);
            }
          });

          // If we found emails in phone numbers, update the user
          if (hasChanges) {
            const updatedEmails = [...currentEmails, ...newEmails];
            await storage.updateUser(user.id, {
              emails: updatedEmails,
              phoneNumbers: newPhones
            });
          }
        } catch (error) {
          console.error(`Error processing user ${user.id}:`, error);
          errors.push({
            userId: user.id,
            name: `${user.firstName} ${user.lastName}`,
            error: error instanceof Error ? error.message : 'Unknown error'
          });
        }
      }

      res.json({
        message: `Contact data cleanup completed. ${results.length} changes made, ${errors.length} errors.`,
        results,
        errors,
        totalUsers: allUsers.length
      });

    } catch (error) {
      console.error('Contact data cleanup error:', error);
      res.status(500).json({ message: "Contact data cleanup failed", error: error instanceof Error ? error.message : 'Unknown error' });
    }
  });

  return server;
}<|MERGE_RESOLUTION|>--- conflicted
+++ resolved
@@ -998,11 +998,7 @@
   // Keep existing measurement routes
   app.get("/api/measurements", requireAuth, async (req, res) => {
     try {
-<<<<<<< HEAD
-      const {playerId, teamIds, metric, dateFrom, dateTo, birthYearFrom, birthYearTo, ageFrom, ageTo, search, sport, gender, organizationId } = req.query;
-=======
-      const {athleteId, teamIds, metric, dateFrom, dateTo, birthYearFrom, birthYearTo, ageFrom, ageTo, search, sport, organizationId } = req.query;
->>>>>>> 24b687d1
+      const {athleteId, teamIds, metric, dateFrom, dateTo, birthYearFrom, birthYearTo, ageFrom, ageTo, search, sport, gender, organizationId } = req.query;
       const currentUser = req.session.user;
 
       if (!currentUser?.id) {
@@ -1050,7 +1046,7 @@
       }
 
       const filters: any = {
-        playerId: athleteId as string,
+        athleteId: athleteId as string,
         teamIds: teamIds ? (teamIds as string).split(',') : undefined,
         metric: metric as string,
         dateFrom: dateFrom as string,
@@ -2646,12 +2642,8 @@
               continue;
             }
 
-<<<<<<< HEAD
-            // Find player by name and team
+            // Find athlete by name and team
             // Note: gender field can be included in CSV for additional matching context
-=======
-            // Find athlete by name and team
->>>>>>> 24b687d1
             const athletes = await storage.getAthletes({
               search: `${firstName} ${lastName}`
             });
