--- conflicted
+++ resolved
@@ -53,11 +53,7 @@
             - Use TodoWrite to track review tasks
             - Be constructive and specific in feedback
 
-<<<<<<< HEAD
-          claude_args: --max-turns 15 --allowed-tools "Bash(gh:*),Read,Grep,Glob,Task,TodoWrite"
-=======
           claude_args: --max-turns 30 --allowed-tools "Bash(gh:*),Read,Grep,Glob,Task,TodoWrite"
->>>>>>> 6f8b0d7e
 
           additional_permissions: |
             actions: read
