modules = ["nodejs-20", "web", "postgresql-16"]
run = "npm run dev"
hidden = [".config", ".git", "generated-icon.png", "node_modules", "dist"]

[nix]
channel = "stable-24_05"

[deployment]
deploymentTarget = "autoscale"
build = ["npm", "run", "build"]
run = ["npm", "run", "start"]

[env]
PORT = "5000"

[workflows]
runButton = "Project"

[[workflows.workflow]]
name = "Project"
mode = "parallel"
author = "agent"

[[workflows.workflow.tasks]]
task = "workflow.run"
args = "Start application"

[[workflows.workflow]]
name = "Start application"
author = "agent"

[[workflows.workflow.tasks]]
task = "shell.exec"
args = "npm run dev"
waitForPort = 5000

[[ports]]
localPort = 5000
externalPort = 80

[[ports]]
<<<<<<< HEAD
=======
localPort = 37275
externalPort = 3002

[[ports]]
>>>>>>> 07c464e6
localPort = 42747
externalPort = 3001

[[ports]]
localPort = 45291
externalPort = 3000

[agent]<|MERGE_RESOLUTION|>--- conflicted
+++ resolved
@@ -39,13 +39,10 @@
 externalPort = 80
 
 [[ports]]
-<<<<<<< HEAD
-=======
 localPort = 37275
 externalPort = 3002
 
 [[ports]]
->>>>>>> 07c464e6
 localPort = 42747
 externalPort = 3001
 
