/**
 * TeamService - Handles all team-related business logic
 * Refactored to use direct database access instead of storage layer
 * This reduces coupling and improves modularity
 */

import {
  teams,
  organizations,
  userTeams,
  type Team,
  type Organization,
  type UserTeam,
  type InsertTeam,
} from '@shared/schema';
import { db } from '../db';
import { eq, and, asc, ne } from 'drizzle-orm';

export class TeamService {
  /**
   * Get all non-archived teams for an organization
   * @param organizationId Optional organization filter
   * @returns Array of teams with organization details
   */
  async getTeams(
    organizationId?: string
  ): Promise<(Team & { organization: Organization })[]> {
    // Build conditions array to exclude archived teams
    const conditions = [];

    if (organizationId) {
      conditions.push(eq(teams.organizationId, organizationId));
    }

    // Always exclude archived teams
    conditions.push(ne(teams.isArchived, true));

    // Build and execute query with conditions
    const result = await db
      .select()
      .from(teams)
      .innerJoin(organizations, eq(teams.organizationId, organizations.id))
      .where(and(...conditions))
      .orderBy(asc(teams.name));

    return result.map(({ teams: team, organizations: org }) => ({
      ...team,
      organization: org,
    }));
  }

  /**
   * Get a single team by ID with organization details
   * @param id Team ID
   * @returns Team with organization or undefined
   */
  async getTeam(
    id: string
  ): Promise<(Team & { organization: Organization }) | undefined> {
    const result = await db
      .select()
      .from(teams)
      .innerJoin(organizations, eq(teams.organizationId, organizations.id))
      .where(eq(teams.id, id));

    if (result.length === 0) return undefined;

    const { teams: team, organizations: org } = result[0];
    return { ...team, organization: org };
  }

  /**
   * Create a new team
   * @param team Team data to insert
   * @returns Created team
   */
  async createTeam(team: InsertTeam): Promise<Team> {
    const [newTeam] = await db
      .insert(teams)
      .values({
        name: team.name,
        organizationId: team.organizationId!,
        level: team.level || null,
        notes: team.notes || null,
      })
      .returning();
    return newTeam;
  }

  /**
   * Update team details
   * Security: Strips organizationId from update data to prevent unauthorized transfers
   * Defense-in-depth: Requires organizationId parameter to prevent cross-org updates
   * @param id Team ID
   * @param team Partial team data to update
   * @param organizationId Organization ID for authorization check
   * @returns Updated team
   * @throws Error if no valid fields, team not found, or access denied
   */
  async updateTeam(id: string, team: Partial<InsertTeam>, organizationId: string): Promise<Team> {
    // Defense in depth - ALWAYS strip organizationId at service layer
    const { organizationId: _, ...safeTeamData } = team;

    if (Object.keys(safeTeamData).length === 0) {
      throw new Error('No valid fields to update');
    }

    // Trim whitespace from name if provided
    const normalizedData = {
      ...safeTeamData,
      ...(safeTeamData.name && { name: safeTeamData.name.trim() }),
    };

    // Defense-in-depth: Include organizationId in WHERE clause to prevent cross-org updates
    const [updated] = await db
      .update(teams)
      .set(normalizedData)
      .where(and(eq(teams.id, id), eq(teams.organizationId, organizationId)))
      .returning();

    if (!updated) throw new Error('Team not found or access denied');
    return updated;
  }

  /**
   * Delete a team and all associated memberships
   * Uses transaction to ensure atomicity
   * @param id Team ID
   */
  async deleteTeam(id: string): Promise<void> {
    await db.transaction(async (tx) => {
      // Delete all team memberships first
      await tx.delete(userTeams).where(eq(userTeams.teamId, id));

      // Now delete the team
      await tx.delete(teams).where(eq(teams.id, id));
    });
  }

  /**
   * Archives a team and marks all current team memberships as inactive
   * Uses transaction to ensure atomicity
   * Defense-in-depth: Requires organizationId parameter to prevent cross-org operations
   * @param id Team ID to archive
   * @param archiveDate Date when the team was archived (affects measurement context)
   * @param season Final season designation for the team (e.g., "2024-Fall Soccer")
   * @param organizationId Organization ID for authorization check
   * @returns The archived team object
   * @throws Error if team not found, access denied, or archive operation fails
   */
  async archiveTeam(
    id: string,
    archiveDate: Date,
    season: string,
    organizationId: string
  ): Promise<Team> {
    try {
      return await db.transaction(async (tx) => {
<<<<<<< HEAD
        // First check if team exists and get its current state (with org validation)
        const [existingTeam] = await tx
          .select()
          .from(teams)
          .where(and(eq(teams.id, id), eq(teams.organizationId, organizationId)));
=======
        // First check if team exists and get its current state with row-level lock
        // FOR UPDATE prevents race conditions from concurrent archive operations
        const [existingTeam] = await tx
          .select()
          .from(teams)
          .where(eq(teams.id, id))
          .for('update');
>>>>>>> 8419e200

        if (!existingTeam) {
          throw new Error(`Team with id ${id} not found or access denied`);
        }

        if (existingTeam.isArchived) {
          throw new Error(`Team with id ${id} is already archived`);
        }

        // Archive the team
        const [archived] = await tx
          .update(teams)
          .set({
            isArchived: true,
            archivedAt: archiveDate,
            season: season,
          })
          .where(eq(teams.id, id))
          .returning();

        // Mark all current team memberships as inactive
        await tx
          .update(userTeams)
          .set({
            isActive: false,
            leftAt: archiveDate,
            season: season,
          })
          .where(and(eq(userTeams.teamId, id), eq(userTeams.isActive, true)));

        return archived;
      });
    } catch (error) {
      console.error('Archive team transaction failed:', error);
      throw new Error(`Failed to archive team: ${error instanceof Error ? error.message : 'Unknown error'}`);
    }
  }

  /**
   * Unarchives a team by setting isArchived to false and clearing archivedAt
   * Note: This does NOT automatically reactivate team memberships -
   * users should be explicitly re-added to teams to prevent accidentally
   * including old measurements in current analytics
   * @param id Team ID
   * @returns Unarchived team
   * @throws Error if team not found
   */
  async unarchiveTeam(id: string): Promise<Team> {
    return await db.transaction(async (tx) => {
      // Check if team exists with row-level lock
      const [existingTeam] = await tx
        .select()
        .from(teams)
        .where(eq(teams.id, id))
        .for('update');

      if (!existingTeam) {
        throw new Error(`Team with id ${id} not found`);
      }

      const [unarchived] = await tx
        .update(teams)
        .set({
          isArchived: false,
          archivedAt: null,
        })
        .where(eq(teams.id, id))
        .returning();

      // Note: We don't automatically reactivate team memberships when unarchiving
      // This is intentional - users should be explicitly re-added to teams
      // to prevent accidentally including old measurements in current analytics

      return unarchived;
    });
  }

  /**
   * Update team membership status and season
   * @param teamId Team ID
   * @param userId User ID
   * @param membershipData Membership updates (leftAt, season)
   * @returns Updated membership
   * @throws Error if membership not found
   */
  async updateTeamMembership(
    teamId: string,
    userId: string,
    membershipData: { leftAt?: Date; season?: string }
  ): Promise<UserTeam> {
    return await db.transaction(async (tx) => {
      // Check if membership exists with row-level lock
      const [existing] = await tx
        .select()
        .from(userTeams)
        .where(and(eq(userTeams.teamId, teamId), eq(userTeams.userId, userId)))
        .for('update');

      if (!existing) {
        throw new Error('Team membership not found');
      }

      const [updated] = await tx
        .update(userTeams)
        .set({
          leftAt: membershipData.leftAt ?? null,
          season: membershipData.season,
          isActive: membershipData.leftAt ? false : true,
        })
        .where(and(eq(userTeams.teamId, teamId), eq(userTeams.userId, userId)))
        .returning();

      return updated;
    });
  }

  /**
   * Add a user to a team
   * Handles: existing active memberships, reactivation of inactive memberships,
   * and creating new memberships while preserving historical data
   * @param userId User ID
   * @param teamId Team ID
   * @returns User team membership
   */
  async addUserToTeam(userId: string, teamId: string): Promise<UserTeam> {
    // Use transaction with row-level locking to prevent race conditions
    return await db.transaction(async (tx) => {
      try {
        // Check if user has an active membership in this team (with row-level lock)
        const existingActiveAssignment = await tx
          .select()
          .from(userTeams)
          .where(
            and(
              eq(userTeams.userId, userId),
              eq(userTeams.teamId, teamId),
              eq(userTeams.isActive, true)
            )
          )
          .for('update'); // Row-level lock prevents concurrent modifications

        if (existingActiveAssignment.length > 0) {
          // User already has active assignment to team
          return existingActiveAssignment[0];
        }

        // Check if user has an inactive membership that can be reactivated
        const existingInactiveAssignment = await tx
          .select()
          .from(userTeams)
          .where(
            and(
              eq(userTeams.userId, userId),
              eq(userTeams.teamId, teamId),
              eq(userTeams.isActive, false)
            )
          )
          .for('update'); // Prevent race condition with row-level lock

        if (existingInactiveAssignment.length > 0) {
          // Reactivate the membership
          const [reactivated] = await tx
            .update(userTeams)
            .set({
              isActive: true,
              leftAt: null,
              joinedAt: new Date(), // Update join date for new active period
            })
            .where(eq(userTeams.id, existingInactiveAssignment[0].id))
            .returning();

          // Reactivated inactive team membership
          return reactivated;
        }

        // No existing membership - create new one
        const [newAssignment] = await tx
          .insert(userTeams)
          .values({
            userId,
            teamId,
            isActive: true,
          })
          .returning();

        return newAssignment;
      } catch (error) {
        console.error('Error adding user to team:', error);
        throw error;
      }
    });
  }

  /**
   * Remove a user from a team by marking membership inactive
   * Uses temporal pattern - doesn't delete, preserves history
   * @param userId User ID
   * @param teamId Team ID
   * @throws Error if no active membership found
   */
  async removeUserFromTeam(userId: string, teamId: string): Promise<void> {
    await db.transaction(async (tx) => {
      // Check if active membership exists with row-level lock
      const [existing] = await tx
        .select()
        .from(userTeams)
        .where(
          and(
            eq(userTeams.userId, userId),
            eq(userTeams.teamId, teamId),
            eq(userTeams.isActive, true)
          )
        )
        .for('update');

      if (!existing) {
        throw new Error('Active team membership not found');
      }

      // Mark membership as inactive instead of deleting (temporal approach)
      await tx
        .update(userTeams)
        .set({
          isActive: false,
          leftAt: new Date(),
        })
        .where(eq(userTeams.id, existing.id));
    });
  }
}<|MERGE_RESOLUTION|>--- conflicted
+++ resolved
@@ -89,17 +89,15 @@
 
   /**
    * Update team details
-   * Security: Strips organizationId from update data to prevent unauthorized transfers
-   * Defense-in-depth: Requires organizationId parameter to prevent cross-org updates
+   * Security: Strips organizationId to prevent unauthorized transfers
    * @param id Team ID
    * @param team Partial team data to update
-   * @param organizationId Organization ID for authorization check
    * @returns Updated team
-   * @throws Error if no valid fields, team not found, or access denied
-   */
-  async updateTeam(id: string, team: Partial<InsertTeam>, organizationId: string): Promise<Team> {
+   * @throws Error if no valid fields or team not found
+   */
+  async updateTeam(id: string, team: Partial<InsertTeam>): Promise<Team> {
     // Defense in depth - ALWAYS strip organizationId at service layer
-    const { organizationId: _, ...safeTeamData } = team;
+    const { organizationId, ...safeTeamData } = team;
 
     if (Object.keys(safeTeamData).length === 0) {
       throw new Error('No valid fields to update');
@@ -111,14 +109,13 @@
       ...(safeTeamData.name && { name: safeTeamData.name.trim() }),
     };
 
-    // Defense-in-depth: Include organizationId in WHERE clause to prevent cross-org updates
     const [updated] = await db
       .update(teams)
       .set(normalizedData)
-      .where(and(eq(teams.id, id), eq(teams.organizationId, organizationId)))
+      .where(eq(teams.id, id))
       .returning();
 
-    if (!updated) throw new Error('Team not found or access denied');
+    if (!updated) throw new Error('Team not found');
     return updated;
   }
 
@@ -140,29 +137,19 @@
   /**
    * Archives a team and marks all current team memberships as inactive
    * Uses transaction to ensure atomicity
-   * Defense-in-depth: Requires organizationId parameter to prevent cross-org operations
    * @param id Team ID to archive
    * @param archiveDate Date when the team was archived (affects measurement context)
    * @param season Final season designation for the team (e.g., "2024-Fall Soccer")
-   * @param organizationId Organization ID for authorization check
    * @returns The archived team object
-   * @throws Error if team not found, access denied, or archive operation fails
+   * @throws Error if team not found or archive operation fails
    */
   async archiveTeam(
     id: string,
     archiveDate: Date,
-    season: string,
-    organizationId: string
+    season: string
   ): Promise<Team> {
     try {
       return await db.transaction(async (tx) => {
-<<<<<<< HEAD
-        // First check if team exists and get its current state (with org validation)
-        const [existingTeam] = await tx
-          .select()
-          .from(teams)
-          .where(and(eq(teams.id, id), eq(teams.organizationId, organizationId)));
-=======
         // First check if team exists and get its current state with row-level lock
         // FOR UPDATE prevents race conditions from concurrent archive operations
         const [existingTeam] = await tx
@@ -170,10 +157,9 @@
           .from(teams)
           .where(eq(teams.id, id))
           .for('update');
->>>>>>> 8419e200
 
         if (!existingTeam) {
-          throw new Error(`Team with id ${id} not found or access denied`);
+          throw new Error(`Team with id ${id} not found`);
         }
 
         if (existingTeam.isArchived) {
@@ -216,36 +202,22 @@
    * including old measurements in current analytics
    * @param id Team ID
    * @returns Unarchived team
-   * @throws Error if team not found
    */
   async unarchiveTeam(id: string): Promise<Team> {
-    return await db.transaction(async (tx) => {
-      // Check if team exists with row-level lock
-      const [existingTeam] = await tx
-        .select()
-        .from(teams)
-        .where(eq(teams.id, id))
-        .for('update');
-
-      if (!existingTeam) {
-        throw new Error(`Team with id ${id} not found`);
-      }
-
-      const [unarchived] = await tx
-        .update(teams)
-        .set({
-          isArchived: false,
-          archivedAt: null,
-        })
-        .where(eq(teams.id, id))
-        .returning();
-
-      // Note: We don't automatically reactivate team memberships when unarchiving
-      // This is intentional - users should be explicitly re-added to teams
-      // to prevent accidentally including old measurements in current analytics
-
-      return unarchived;
-    });
+    const [unarchived] = await db
+      .update(teams)
+      .set({
+        isArchived: false,
+        archivedAt: null,
+      })
+      .where(eq(teams.id, id))
+      .returning();
+
+    // Note: We don't automatically reactivate team memberships when unarchiving
+    // This is intentional - users should be explicitly re-added to teams
+    // to prevent accidentally including old measurements in current analytics
+
+    return unarchived;
   }
 
   /**
@@ -254,37 +226,23 @@
    * @param userId User ID
    * @param membershipData Membership updates (leftAt, season)
    * @returns Updated membership
-   * @throws Error if membership not found
    */
   async updateTeamMembership(
     teamId: string,
     userId: string,
     membershipData: { leftAt?: Date; season?: string }
   ): Promise<UserTeam> {
-    return await db.transaction(async (tx) => {
-      // Check if membership exists with row-level lock
-      const [existing] = await tx
-        .select()
-        .from(userTeams)
-        .where(and(eq(userTeams.teamId, teamId), eq(userTeams.userId, userId)))
-        .for('update');
-
-      if (!existing) {
-        throw new Error('Team membership not found');
-      }
-
-      const [updated] = await tx
-        .update(userTeams)
-        .set({
-          leftAt: membershipData.leftAt ?? null,
-          season: membershipData.season,
-          isActive: membershipData.leftAt ? false : true,
-        })
-        .where(and(eq(userTeams.teamId, teamId), eq(userTeams.userId, userId)))
-        .returning();
-
-      return updated;
-    });
+    const [updated] = await db
+      .update(userTeams)
+      .set({
+        leftAt: membershipData.leftAt ?? null,
+        season: membershipData.season,
+        isActive: membershipData.leftAt ? false : true,
+      })
+      .where(and(eq(userTeams.teamId, teamId), eq(userTeams.userId, userId)))
+      .returning();
+
+    return updated;
   }
 
   /**
@@ -327,8 +285,7 @@
               eq(userTeams.teamId, teamId),
               eq(userTeams.isActive, false)
             )
-          )
-          .for('update'); // Prevent race condition with row-level lock
+          );
 
         if (existingInactiveAssignment.length > 0) {
           // Reactivate the membership
@@ -369,35 +326,21 @@
    * Uses temporal pattern - doesn't delete, preserves history
    * @param userId User ID
    * @param teamId Team ID
-   * @throws Error if no active membership found
    */
   async removeUserFromTeam(userId: string, teamId: string): Promise<void> {
-    await db.transaction(async (tx) => {
-      // Check if active membership exists with row-level lock
-      const [existing] = await tx
-        .select()
-        .from(userTeams)
-        .where(
-          and(
-            eq(userTeams.userId, userId),
-            eq(userTeams.teamId, teamId),
-            eq(userTeams.isActive, true)
-          )
+    // Mark membership as inactive instead of deleting (temporal approach)
+    await db
+      .update(userTeams)
+      .set({
+        isActive: false,
+        leftAt: new Date(),
+      })
+      .where(
+        and(
+          eq(userTeams.userId, userId),
+          eq(userTeams.teamId, teamId),
+          eq(userTeams.isActive, true)
         )
-        .for('update');
-
-      if (!existing) {
-        throw new Error('Active team membership not found');
-      }
-
-      // Mark membership as inactive instead of deleting (temporal approach)
-      await tx
-        .update(userTeams)
-        .set({
-          isActive: false,
-          leftAt: new Date(),
-        })
-        .where(eq(userTeams.id, existing.id));
-    });
+      );
   }
 }